--- conflicted
+++ resolved
@@ -41,7 +41,6 @@
     columns=LONG_IDX + ["value"],
 )
 
-<<<<<<< HEAD
 RECURSIVE_DF = pd.DataFrame(
     [
         ["Secondary Energy|Electricity", "EJ/yr", 5, 19.0],
@@ -67,8 +66,6 @@
     columns=LONG_IDX + ["value"],
 )
 
-=======
->>>>>>> c9cb3ead
 
 @pytest.mark.parametrize(
     "variable,data",
