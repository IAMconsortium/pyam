--- conflicted
+++ resolved
@@ -1,11 +1,7 @@
 import numpy as np
 import pandas as pd
-<<<<<<< HEAD
 from pyam import check_aggregate, IamDataFrame, IAMC_IDX
-=======
 import pytest
-from pyam import check_aggregate, IAMC_IDX
->>>>>>> 1588cacb
 
 from conftest import TEST_DTS
 
