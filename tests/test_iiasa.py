import os
<<<<<<< HEAD
from requests.exceptions import SSLError
=======
>>>>>>> 509923c5
import copy
import yaml
import pytest
import numpy.testing as npt
from pyam import iiasa
from conftest import IIASA_UNAVAILABLE

if IIASA_UNAVAILABLE:
    pytest.skip('IIASA database API unavailable', allow_module_level=True)

# verify whether IIASA database API can be reached, skip tests otherwise
try:
    iiasa.Connection('ixmp-integration')
except SSLError:
    pytest.skip('IIASA database API unavailable', allow_module_level=True)

# check to see if we can do online testing of db authentication
TEST_ENV_USER = 'IIASA_CONN_TEST_USER'
TEST_ENV_PW = 'IIASA_CONN_TEST_PW'
CONN_ENV_AVAILABLE = TEST_ENV_USER in os.environ and TEST_ENV_PW in os.environ
CONN_ENV_REASON = 'Requires env variables defined: {} and {}'.format(
    TEST_ENV_USER, TEST_ENV_PW
)


def test_anon_conn():
    conn = iiasa.Connection('IXSE_SR15')
    assert conn.current_connection == 'IXSE_SR15'


def test_anon_conn_warning():
    conn = iiasa.Connection('iamc15')
    assert conn.current_connection == 'IXSE_SR15'


@pytest.mark.skipif(not CONN_ENV_AVAILABLE, reason=CONN_ENV_REASON)
def test_conn_creds_file(tmp_path):
    user, pw = os.environ[TEST_ENV_USER], os.environ[TEST_ENV_PW]
    path = tmp_path / 'config.yaml'
    with open(path, 'w') as f:
        yaml.dump({'username': user, 'password': pw}, f)
    conn = iiasa.Connection('IXSE_SR15', creds=path)
    assert conn.current_connection == 'IXSE_SR15'


@pytest.mark.skipif(not CONN_ENV_AVAILABLE, reason=CONN_ENV_REASON)
def test_conn_creds_tuple():
    user, pw = os.environ[TEST_ENV_USER], os.environ[TEST_ENV_PW]
    conn = iiasa.Connection('IXSE_SR15', creds=(user, pw))
    assert conn.current_connection == 'IXSE_SR15'


def test_conn_bad_creds():
    pytest.raises(RuntimeError, iiasa.Connection,
                  'IXSE_SR15', creds=('_foo', '_bar'))


def test_anon_conn_tuple_raises():
    pytest.raises(ValueError, iiasa.Connection, 'foo')


@pytest.mark.skipif(not CONN_ENV_AVAILABLE, reason=CONN_ENV_REASON)
def test_conn_creds_dict():
    user, pw = os.environ[TEST_ENV_USER], os.environ[TEST_ENV_PW]
    conn = iiasa.Connection(
        'IXSE_SR15', creds={'username': user, 'password': pw})
    assert conn.current_connection == 'IXSE_SR15'


def test_conn_creds_dict_raises():
    pytest.raises(KeyError, iiasa.Connection,
                  'IXSE_SR15', creds={'username': 'foo'})


def test_variables():
    conn = iiasa.Connection('IXSE_SR15')
    obs = conn.variables().values
    assert 'Emissions|CO2' in obs


def test_regions():
    conn = iiasa.Connection('IXSE_SR15')
    obs = conn.regions().values
    assert 'World' in obs


def test_regions_with_synonyms():
    conn = iiasa.Connection('IXSE_SR15')
    obs = conn.regions(include_synonyms=True)
    assert 'synonym' in obs.columns
    assert (obs[obs.region == 'R5ROWO']
            .synonym == 'Rest of the World (R5)').all()


def test_regions_empty_response():
    obs = iiasa.Connection.convert_regions_payload('[]', include_synonyms=True)
    assert obs.empty


def test_regions_no_synonyms_response():
    json = '[{"id":1,"name":"World","parent":"World","hierarchy":"common"}]'
    obs = iiasa.Connection.convert_regions_payload(json, include_synonyms=True)
    assert not obs.empty


def test_regions_with_synonyms_response():
    json = '''
    [
        {
            "id":1,"name":"World","parent":"World","hierarchy":"common",
            "synonyms":[]
        },
        {
            "id":2,"name":"USA","parent":"World","hierarchy":"country",
            "synonyms":["US","United States"]
        },
        {
            "id":3,"name":"Germany","parent":"World","hierarchy":"country",
            "synonyms":["Deutschland","DE"]
        }
    ]
    '''
    obs = iiasa.Connection.convert_regions_payload(json, include_synonyms=True)
    assert not obs.empty
    assert (obs[obs.region == 'USA']
            .synonym.isin(['US', 'United States'])).all()
    assert (obs[obs.region == 'Germany']
            .synonym.isin(['Deutschland', 'DE'])).all()


def test_metadata():
    conn = iiasa.Connection('IXSE_SR15')
    obs = conn.scenario_list()['model'].values
    assert 'MESSAGEix-GLOBIOM 1.0' in obs


def test_available_indicators():
    conn = iiasa.Connection('IXSE_SR15')
    obs = conn.available_metadata()
    assert 'carbon price|2050' in list(obs)


QUERY_DATA_EXP = {
    "filters": {
        "regions": [],
        "variables": [],
        "runs": [],
        "years": [],
        "units": [],
        "timeslices": []
    }
}


def test_query_data_model_scen():
    conn = iiasa.Connection('IXSE_SR15')
    obs = conn._query_post_data(model='AIM*', scenario='ADVANCE_2020_Med2C')
    exp = copy.deepcopy(QUERY_DATA_EXP)
    exp['filters']['runs'] = [2]
    assert obs == exp


def test_query_data_region():
    conn = iiasa.Connection('IXSE_SR15')
    obs = conn._query_post_data(model='AIM*', scenario='ADVANCE_2020_Med2C',
                                region='*World*')
    exp = copy.deepcopy(QUERY_DATA_EXP)
    exp['filters']['runs'] = [2]
    exp['filters']['regions'] = ['World']
    assert obs == exp


def test_query_data_variables():
    conn = iiasa.Connection('IXSE_SR15')
    obs = conn._query_post_data(model='AIM*', scenario='ADVANCE_2020_Med2C',
                                variable='Emissions|CO2*')
    exp = copy.deepcopy(QUERY_DATA_EXP)
    exp['filters']['runs'] = [2]
    exp['filters']['variables'] = [
        'Emissions|CO2', 'Emissions|CO2|AFOLU', 'Emissions|CO2|Energy',
        'Emissions|CO2|Energy and Industrial Processes',
        'Emissions|CO2|Energy|Demand', 'Emissions|CO2|Energy|Demand|AFOFI',
        'Emissions|CO2|Energy|Demand|Industry',
        'Emissions|CO2|Energy|Demand|Other Sector',
        'Emissions|CO2|Energy|Demand|Residential and Commercial',
        'Emissions|CO2|Energy|Demand|Transportation',
        'Emissions|CO2|Energy|Supply',
        'Emissions|CO2|Energy|Supply|Electricity',
        'Emissions|CO2|Energy|Supply|Gases',
        'Emissions|CO2|Energy|Supply|Heat',
        'Emissions|CO2|Energy|Supply|Liquids',
        'Emissions|CO2|Energy|Supply|Other Sector',
        'Emissions|CO2|Energy|Supply|Solids',
        'Emissions|CO2|Industrial Processes', 'Emissions|CO2|Other'
    ]
    for k in obs['filters']:
        npt.assert_array_equal(obs['filters'][k], exp['filters'][k])


def test_query_IXSE_SR15():
    df = iiasa.read_iiasa('IXSE_SR15',
                          model='AIM*',
                          scenario='ADVANCE_2020_Med2C',
                          variable='Emissions|CO2',
                          region='World',
                          )
    assert len(df) == 20


def test_query_IXSE_AR6():
    with pytest.raises(RuntimeError) as excinfo:
        variable = 'Emissions|CO2|Energy|Demand|Transportation'
        creds = dict(username='mahamba', password='verysecret')
        iiasa.read_iiasa('IXSE_AR6',
                         scenario='ADVANCE_2020_WB2C',
                         model='AIM/CGE 2.0',
                         region='World',
                         variable=variable,
                         creds=creds)
    assert str(excinfo.value).startswith('Login failed for user: mahamba')


def test_query_IXSE_SR15_with_metadata():
    df = iiasa.read_iiasa('IXSE_SR15',
                          model='MESSAGEix*',
                          variable=['Emissions|CO2', 'Primary Energy|Coal'],
                          region='World',
                          meta=['carbon price|2100 (NPV)', 'category'],
                          )
    assert len(df) == 168
    assert len(df.data) == 168
    assert len(df.meta) == 7<|MERGE_RESOLUTION|>--- conflicted
+++ resolved
@@ -1,12 +1,10 @@
 import os
-<<<<<<< HEAD
-from requests.exceptions import SSLError
-=======
->>>>>>> 509923c5
 import copy
 import yaml
 import pytest
 import numpy.testing as npt
+from requests.exceptions import SSLError
+
 from pyam import iiasa
 from conftest import IIASA_UNAVAILABLE
 
