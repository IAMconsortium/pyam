--- conflicted
+++ resolved
@@ -137,8 +137,6 @@
     assert df["time"].min() == tmin
 
 
-<<<<<<< HEAD
-=======
 def test_init_empty_message(test_pd_df, caplog):
     tdf = test_pd_df.copy()
     tdf["extra_col"] = "test_val"
@@ -154,21 +152,6 @@
     assert caplog.records[message_idx].levelno == logging.WARNING
 
 
-def test_to_excel(test_df):
-    fname = 'foo_testing.xlsx'
-    test_df.to_excel(fname)
-    assert os.path.exists(fname)
-    os.remove(fname)
-
-
-def test_to_csv(test_df):
-    fname = 'foo_testing.csv'
-    test_df.to_csv(fname)
-    assert os.path.exists(fname)
-    os.remove(fname)
-
-
->>>>>>> 16c0ea57
 def test_get_item(test_df):
     assert test_df['model'].unique() == ['model_a']
 
