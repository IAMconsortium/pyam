<<<<<<< HEAD
# Next Release

- [#879](https://github.com/IAMconsortium/pyam/pull/879) Add `read_netcdf()` function

=======
>>>>>>> 13b23e5a
# Release v2.3.0

## Highlights

This release includes a new option to filter by variable `depth`.

## Individual updates

- [#886](https://github.com/IAMconsortium/pyam/pull/886) Implement filtering by variable `depth`
- [#880](https://github.com/IAMconsortium/pyam/pull/880) Use `pd.Series.iloc[pos]` for forward-compatibility
- [#877](https://github.com/IAMconsortium/pyam/pull/877) Support `engine` and other `pd.ExcelFile` keywords

# Release v2.2.4

Support filtering by a `measurand` argument with tuples of variable and units
and improve the `filter()` documentation.

# Release v2.2.3

Bump **ixmp4** minimum dependency to latest version and pin **numpy** to <2.0.

# Release v2.2.2

Patch release to correctly handle regexp-characters (`[]{}?^`) in `filter()`
and better handling of the logging-configuration.

# Release v2.2.1

Patch release to explicitly include the **requests** dependency, which was dropped
from **ixmp4** with release 0.8.1.

# Release v2.2.0

## Highlights

- Direct integration with **ixmp4** platforms hosted by IIASA
- More flexible and intuitive signature for data validation and categorization
- Support for Python 3.12 and migrate to poetry & ruff

## Dependency changes

Bumped minimum version of pandas and numpy to fit **ixmp4**'s requirement.

## Individual updates

- [#838](https://github.com/IAMconsortium/pyam/pull/838) Support filters when reading from an ixmp4 platform
- [#837](https://github.com/IAMconsortium/pyam/pull/837) Support filters as direct keyword arguments for `categorize()`
  similar to `validate()` signature (see [#804](https://github.com/IAMconsortium/pyam/pull/804))
- [#832](https://github.com/IAMconsortium/pyam/pull/832) Improve the test-suite for the ixmp4 integration
- [#827](https://github.com/IAMconsortium/pyam/pull/827) Migrate to poetry for project management
- [#830](https://github.com/IAMconsortium/pyam/pull/830) Implement more consistent logging behavior with **ixmp4**
- [#829](https://github.com/IAMconsortium/pyam/pull/829) Add `pyam.iiasa.platforms()` for a list of available platforms
- [#826](https://github.com/IAMconsortium/pyam/pull/826) Add `read_ixmp4()` function and extend integration test
- [#825](https://github.com/IAMconsortium/pyam/pull/825) Add support for Python 3.12
- [#824](https://github.com/IAMconsortium/pyam/pull/824) Update ixmp4 requirement to >=0.7.1
- [#821](https://github.com/IAMconsortium/pyam/pull/821) Introduce ruff
- [#818](https://github.com/IAMconsortium/pyam/pull/818) Use context manager for reading Excel file
- [#813](https://github.com/IAMconsortium/pyam/pull/813) Fix a corner case in region-aggregation with missing data
- [#797](https://github.com/IAMconsortium/pyam/pull/797) Add `to_ixmp4()` method to write to an **ixmp4** platform

# Release v2.1.0

## Highlights

- More flexible and intuitive signature for data validation
- Improved support for region-aggregation with inconsistent data/weight index
- Fix wrong color codes for AR6 Illustrative Pathways

## Individual updates

- [#804](https://github.com/IAMconsortium/pyam/pull/804) Support filters as direct keyword arguments for `validate()`
- [#801](https://github.com/IAMconsortium/pyam/pull/801) Support initializing with `meta` dataframe in long format
- [#796](https://github.com/IAMconsortium/pyam/pull/796) Raise explicit error if no connection to IIASA manager service
- [#794](https://github.com/IAMconsortium/pyam/pull/794) Fix wrong color codes for AR6 Illustrative Pathways
- [#792](https://github.com/IAMconsortium/pyam/pull/792) Support region-aggregation with weights-index >> data-index

# Release v2.0.0

## Highlights

- Use **ixmp4** as dependency for better integration with the IIASA Scenario Explorer database infrastructure
- Refactor the "exclude"-column for validation as own attribute (instead of a column in `meta`)
- Implement a cleaner package structure and reduce exposure of internal methods/modules

## Dependency changes

Support for Python 3.7-3.9 was removed due to an incompatible dependency.

PR [#766](https://github.com/IAMconsortium/pyam/pull/766) added the **ixmp4** package
for better integration with the IIASA scenario database infrastructure.

## API changes

Credentials to access the IIASA scenario database infrastructure should now be managed
using the **ixmp4** package
(see [here](https://pyam-iamc.readthedocs.io/en/stable/api/iiasa.html)).

The column *exclude* of the `meta` indicators was moved to a new attribute `exclude`.
All validation methods are refactored such that the argument `exclude_on_fail` changes
this new attribute (see PR [#759](https://github.com/IAMconsortium/pyam/pull/759)).

The term "exclude" is now an illegal column for (timeseries) data and meta indicators.
When importing an xlsx file created with pyam < 2.0, which has an "exclude" column in
the "meta" sheet, the column is moved to the new `exclude` attribute with a log message.

PR [#764](https://github.com/IAMconsortium/pyam/pull/764) implemented a more restrictive
approach to exposing pyam-internals at the package level, requiring a more explicit
import of these methods. For example, use `pyam.utils.to_list()`
instead of `pyam.to_list()`.

PR [#773](https://github.com/IAMconsortium/pyam/pull/773) removed the `map_regions()`
method. This feature is now implemented via the **nomenclature.RegionProcessor** class.

## Individual updates

- [#773](https://github.com/IAMconsortium/pyam/pull/773) Remove `map_regions()` and default mappings csv
- [#772](https://github.com/IAMconsortium/pyam/pull/772) Show all missing rows for `require_data()`
- [#771](https://github.com/IAMconsortium/pyam/pull/771) Refactor to start a separate validation module
- [#766](https://github.com/IAMconsortium/pyam/pull/766) Use **ixmp4** for credentials to access a Scenario Explorer
  database
- [#764](https://github.com/IAMconsortium/pyam/pull/764) Clean-up exposing internal methods and attributes
- [#763](https://github.com/IAMconsortium/pyam/pull/763) Implement a fix against carrying over unused levels when
  initializing from an indexed pandas object
- [#759](https://github.com/IAMconsortium/pyam/pull/759) Excise "exclude" column from meta and add a own attribute
- [#747](https://github.com/IAMconsortium/pyam/pull/747) Drop support for Python 3.7

# Release v1.9.0

## Highlights

- Ensure compatibility with **pandas v2.0**
- Add **Python 3.11** to supported versions
- Fix an issue when concatenating a list of **pd.DataFrame** objects

## Individual updates

- [#745](https://github.com/IAMconsortium/pyam/pull/745) Add Python 3.11 to supported versions
- [#742](https://github.com/IAMconsortium/pyam/pull/742) Fix an issue when concatenating only pd.DataFrame objects
- [#739](https://github.com/IAMconsortium/pyam/pull/739) Ensure compatibility with **pandas v2.0**

# Release v1.8.0

## Highlights

- **Performance improvement** at initialization and in internal operations
- Update the **IIASA-Connection API** in preparation of a new database backend
- Improve the **tutorials**

## API changes

In anticipation of a change in the **ixmp** API, the argument `default` in the
IIASA-Connection methods was renamed to `default_only`.

## Individual updates

- [#734](https://github.com/IAMconsortium/pyam/pull/734) Validation for illegal column names in `data`
- [#733](https://github.com/IAMconsortium/pyam/pull/733) Change IIASA-Connection argument to `default_only`
- [#732](https://github.com/IAMconsortium/pyam/pull/732) Fix a few typos in tutorials
- [#731](https://github.com/IAMconsortium/pyam/pull/731) Add fast-path to initialization for sufficient multi-index
- [#730](https://github.com/IAMconsortium/pyam/pull/730) Refactor initialization code
- [#729](https://github.com/IAMconsortium/pyam/pull/729) Improve performance at initialization
- [#723](https://github.com/IAMconsortium/pyam/pull/723) Ensure correct order of `time` attribute

# Release v1.7.0

## Highlights

- Add a feature to compute (weighted) quantiles for scenario data
- Implement a `require_data()` method for scenario validation
- Remove 'xls' as by-default-supported file format to harmonize behavior with **pandas**

## API changes

The method `compute_bias()` was removed; please use `compute.bias()` instead.

## Dependency changes

Remove **xlrd** as a dependency; please install it explicitly for reading `.xls` files.
Bump minimum version of **pandas** to v1.2.0 to support automatic engine selection.

## Individual updates

- [#715](https://github.com/IAMconsortium/pyam/pull/715) Add a `require_data()` method
- [#713](https://github.com/IAMconsortium/pyam/pull/713) Informative error when using lists for filter by level, `level`
  now a forbidden column.
- [#709](https://github.com/IAMconsortium/pyam/pull/709) Hotfix ops to support `fillna=0`
- [#708](https://github.com/IAMconsortium/pyam/pull/708) Remove 'xls' as by-default-supported file format
- [#686](https://github.com/IAMconsortium/pyam/pull/686) Add support for (weighted) quantile timeseries as
  `df.compute.quantiles()` with a [tutorial](https://pyam-iamc.readthedocs.io/en/stable/tutorials/quantiles.html)

# Release v1.6.0

## Highlights

- Improved performance for writing data to *xlsx*
- Support for filtering by model-scenario pairs with an `index` argument
- Better integration with the IIASA Scenario Explorer database API

## Dependency changes

PR [#701](https://github.com/IAMconsortium/pyam/pull/701) added `xlsxwriter` as a
dependency for better performance.

## Individual updates

- [#702](https://github.com/IAMconsortium/pyam/pull/702) Migrate `compute_bias()` to `compute` module
- [#701](https://github.com/IAMconsortium/pyam/pull/701) Add **xlsxwriter** as dependency to improve `to_excel()`
  performance
- [#699](https://github.com/IAMconsortium/pyam/pull/699) Add filter options to IIASA API `index()`, `meta()` and
  `properties()` methods
- [#697](https://github.com/IAMconsortium/pyam/pull/697) Add warning if IIASA API returns empty result
- [#696](https://github.com/IAMconsortium/pyam/pull/696) Added ability to load preferentially from a local cache
- [#695](https://github.com/IAMconsortium/pyam/pull/695) Remove unused meta levels during initialization
- [#688](https://github.com/IAMconsortium/pyam/pull/688) Remove ixmp as optional dependency
- [#684](https://github.com/IAMconsortium/pyam/pull/684) Use new IIASA-manager API with token refresh
- [#679](https://github.com/IAMconsortium/pyam/pull/679) `set_meta()` now supports pandas.DataFrame as an argument
- [#674](https://github.com/IAMconsortium/pyam/pull/674) Support filtering data by model-scenario pairs with the `index`
  argument to `filter()` and `slice()`

# Release v1.5.0

## Highlights

This release introduces an [IamSlice](https://pyam-iamc.readthedocs.io/en/latest/api/slice.html)
class that allows faster filtering and inspection of an **IamDataFrame**.

## Individual updates

- [#668](https://github.com/IAMconsortium/pyam/pull/668) Allow renaming of empty IamDataFrame objects
- [#665](https://github.com/IAMconsortium/pyam/pull/665) Provide better support for IamDataFrame objects with
  non-standard index dimensions
- [#659](https://github.com/IAMconsortium/pyam/pull/659) Add an `offset` method
- [#657](https://github.com/IAMconsortium/pyam/pull/657) Add an `IamSlice` class

# Release v1.4.0

## Highlights

- Add colors used for IPCC AR6 WGIII scenario analysis
- Support scenario data with mixed 'year' and 'datetime' domain (beta)
- Add explicit support for Python 3.10

## Dependency changes

Following a change of the UNFCCC data inventory API (see
[pik-primap/unfccc_di_api#39](https://github.com/pik-primap/unfccc_di_api/issues/39)),
PR [#647](https://github.com/IAMconsortium/pyam/pull/647) updated the dependencies
to require `unfccc-di-api>=3.0.1`.

## API changes

PR [#598](https://github.com/IAMconsortium/pyam/pull/598) added support for
mixed time-domains, i.e., where the time column has both `integer` and `datetime` items.
As part of the changes, filtering an **IamDataFrame** with yearly data using arguments
that are only relevant for the datetime-domain (e.g., month, hour, time) returns
an empty **IamDataFrame**. Previously, this raised an error.

## Individual updates

- [#651](https://github.com/IAMconsortium/pyam/pull/651) Pin `pint<=0.18` as a quickfix for a regression in the latest
  release
- [#650](https://github.com/IAMconsortium/pyam/pull/650) Add IPCC AR6 WGIII colors to PYAM_COLORS
- [#647](https://github.com/IAMconsortium/pyam/pull/647) Pin `unfccc-di-api` to latest release
- [#634](https://github.com/IAMconsortium/pyam/pull/634) Better error message when initializing with invisible columns
- [#598](https://github.com/IAMconsortium/pyam/pull/598) Support mixed 'year' and 'datetime' domain

# Release v1.3.1

This is a patch release to ensure compatibility with
pandas [v1.4.0](https://pandas.pydata.org/docs/whatsnew/v1.4.0.html).

# Release v1.3.0

## Highlights

- Implement a `compute` module for derived timeseries indicators.
- Add a `diff()` method similar to the corresponding `pandas.DataFrame.diff()`
- Improve error reporting on IamDataFrame initialization

## Individual updates

- [#608](https://github.com/IAMconsortium/pyam/pull/608) The method `assert_iamframe_equals()` passes if an all-nan-col
  is present
- [#604](https://github.com/IAMconsortium/pyam/pull/604) Add an annualized-growth-rate method
- [#602](https://github.com/IAMconsortium/pyam/pull/602) Add a `compute` module/accessor and a learning-rate method
- [#600](https://github.com/IAMconsortium/pyam/pull/600) Add a `diff()` method
- [#592](https://github.com/IAMconsortium/pyam/pull/592) Fix for running in jupyter-lab notebooks
- [#590](https://github.com/IAMconsortium/pyam/pull/590) Update expected figures of plotting tests to use matplotlib 3.5
- [#586](https://github.com/IAMconsortium/pyam/pull/586) Improve error reporting for non-numeric data in any value
  column

# Release v1.2.0

## Highlights

- Update the source code of the manuscript in *Open Research Europe* to reflect changes
  based on reviewer comments
- Increase the performance of the IamDataFrame initialization
- Add an experimental "profiler" module for performance benchmarking

## Dependency changes

The dependencies were updated to require `xlrd>=2.0` (previously `<2.0`) and `openpyxl`
was added as a dependency.

## Individual updates

- [#585](https://github.com/IAMconsortium/pyam/pull/585) Include revisions to the ORE manuscript source code following
  acceptance/publication
- [#583](https://github.com/IAMconsortium/pyam/pull/583) Add profiler module for performance benchmarking
- [#579](https://github.com/IAMconsortium/pyam/pull/579) Increase performance of IamDataFrame initialization
- [#572](https://github.com/IAMconsortium/pyam/pull/572) Unpinned the requirements for xlrd and added openpyxl as a
  requirement to ensure ongoing support of both `.xlsx` and `.xls` files out of the box

# Release v1.1.0

## Highlights

- Update pyam-colors to be consistent with IPCC AR6 palette
- Enable `colors` keyword argument as list in `plot.pie()`
- Fix compatibility with pandas v1.3

## API changes

PR [#559](https://github.com/IAMconsortium/pyam/pull/559) marked
the attribute `_LONG_IDX` as deprecated. Please use `dimensions` instead.

## Individual updates

- [#566](https://github.com/IAMconsortium/pyam/pull/566) Updated AR6 default color pallet to final version used by WG1
- [#564](https://github.com/IAMconsortium/pyam/pull/564) Add an example with a secondary axis to the plotting gallery
- [#563](https://github.com/IAMconsortium/pyam/pull/563) Enable `colors` keyword argument as list in `plot.pie()`
- [#562](https://github.com/IAMconsortium/pyam/pull/562) Add `get_data_column()`, refactor filtering by the time domain
- [#560](https://github.com/IAMconsortium/pyam/pull/560) Add a feature to `swap_year_for_time()`
- [#559](https://github.com/IAMconsortium/pyam/pull/559) Add attribute `dimensions`, fix compatibility with pandas v1.3
- [#557](https://github.com/IAMconsortium/pyam/pull/557) Swap time for year keeping subannual resolution
- [#556](https://github.com/IAMconsortium/pyam/pull/556) Set explicit minimum numpy version (1.19.0)

# Release v1.0.0

This is the first major release of the pyam package.
It coincides with the publication of a manuscript in **Open Research Europe**
(doi: [10.12688/openreseurope.13633.1](http://doi.org/10.12688/openreseurope.13633.1)).

## Notes on prior releases

As part of the release v1.0, several functions and methods were removed
that had been marked as deprecated over several release cycles.
Please refer to [Release v1.0](https://github.com/IAMconsortium/pyam/releases/tag/v1.0.0)
on GitHub for the detailed changes and
the [v0.13 release notes](https://github.com/IAMconsortium/pyam/blob/v0.13.0/RELEASE_NOTES.md)
for information on the release history prior to v1.0.<|MERGE_RESOLUTION|>--- conflicted
+++ resolved
@@ -1,10 +1,7 @@
-<<<<<<< HEAD
 # Next Release
 
 - [#879](https://github.com/IAMconsortium/pyam/pull/879) Add `read_netcdf()` function
 
-=======
->>>>>>> 13b23e5a
 # Release v2.3.0
 
 ## Highlights
