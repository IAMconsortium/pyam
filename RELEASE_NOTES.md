--- conflicted
+++ resolved
@@ -1,14 +1,11 @@
 # Next Release
 
-<<<<<<< HEAD
-- [#322](https://github.com/IAMconsortium/pyam/pull/322) Add feature to aggregate timeseries at sub-annual time resolution #322
-=======
 ## Individual Updates
 - [#373](https://github.com/IAMconsortium/pyam/pull/373) Extends the error message when initializing with duplicate rows.
 - [#370](https://github.com/IAMconsortium/pyam/pull/370) Allowed filter to work with np.int64 years and np.datetime64 dates.  
 - [#369](https://github.com/IAMconsortium/pyam/pull/369) `convert_unit()` supports GWP conversion of same GHG species without context, lower-case aliases for species symbols.
 - [#361](https://github.com/IAMconsortium/pyam/pull/361) iam-units refactored from a Git submodule to a Python dependency of pyam.
->>>>>>> 8e1393e0
+- [#322](https://github.com/IAMconsortium/pyam/pull/322) Add feature to aggregate timeseries at sub-annual time resolution #322
 
 # Release v0.5.0
 
