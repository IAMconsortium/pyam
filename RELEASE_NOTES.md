
# Next Release

<<<<<<< HEAD
- (#109)[https://github.com/IAMconsortium/pyam/pull/109] add ability to fill between and add data ranges in `line_plot()`
=======
- (#111)[https://github.com/IAMconsortium/pyam/pull/111] extends `set_meta()` such that it requires a name (not None)
>>>>>>> d314a5dd
- (#104)[https://github.com/IAMconsortium/pyam/pull/104] fixes a bug with timeseries utils functions, ensures that years are cast as integers
- (#101)[https://github.com/IAMconsortium/pyam/pull/101] add function `cross_threshold()` to determine years where a timeseries crosses a given threshold
- (#98)[https://github.com/IAMconsortium/pyam/pull/98] add a module to compute and format summary statistics for timeseries data (wrapper for `pd.describe()`
- (#95)[https://github.com/IAMconsortium/pyam/pull/95] add a `scatter()` chart in the plotting library using metadata 
- (#94)[https://github.com/IAMconsortium/pyam/pull/94] `set_meta()` can take pd.DataFrame (with columns `['model', 'scenario']`) as `index` arg
- (#93)[https://github.com/IAMconsortium/pyam/pull/93] IamDataFrame can be initilialzed from pd.DataFrame with index
- (#92)[https://github.com/IAMconsortium/pyam/pull/92] Adding `$` to the pseudo-regexp syntax in `pattern_match()`, adds override option
- (#90)[https://github.com/IAMconsortium/pyam/pull/90] Adding a function to `set_panel_label()` as part of the plotting library
- (#88)[https://github.com/IAMconsortium/pyam/pull/88] Adding `check_aggregate_regions` and `check_internal_consistency` to help with database validation, especially for emissions users
- (#87)[https://github.com/IAMconsortium/pyam/pull/87] Extending `rename()` to work with model and scenario names
- (#85)[https://github.com/IAMconsortium/pyam/pull/85] Improved functionality for importing metadata and bugfix for filtering for strings if `nan` values exist in metadata
- (#83)[https://github.com/IAMconsortium/pyam/pull/83] Extending `filter_by_meta()` to work with non-matching indices between `df` and `data
- (#81)[https://github.com/IAMconsortium/pyam/pull/81] Bug-fix when using `set_meta()` with unnamed pd.Series and no `name` kwarg
- (#80)[https://github.com/IAMconsortium/pyam/pull/80] Extend the pseudo-regexp syntax for filtering in `pattern_match()`
- (#73)[https://github.com/IAMconsortium/pyam/pull/73] Adds ability to remove labels for markers, colors, or linestyles
- (#72)[https://github.com/IAMconsortium/pyam/pull/72] line_plot now drops NaNs so that lines are fully plotted
- (#71)[https://github.com/IAMconsortium/pyam/pull/71] Line plots `legend` keyword can now be a dictionary of legend arguments
- (#70)[https://github.com/IAMconsortium/pyam/pull/70] Support reading of both SSP and RCP data files downloaded from the IIASA database.
- (#66)[https://github.com/IAMconsortium/pyam/pull/66] Fixes a bug in the `interpolate()` function (duplication of data points if already defined)
- (#65)[https://github.com/IAMconsortium/pyam/pull/65] Add a `filter_by_meta()` function to filter/join a pd.DataFrame with an IamDataFrame.meta table<|MERGE_RESOLUTION|>--- conflicted
+++ resolved
@@ -1,11 +1,8 @@
 
 # Next Release
 
-<<<<<<< HEAD
+- (#111)[https://github.com/IAMconsortium/pyam/pull/111] extends `set_meta()` such that it requires a name (not None)
 - (#109)[https://github.com/IAMconsortium/pyam/pull/109] add ability to fill between and add data ranges in `line_plot()`
-=======
-- (#111)[https://github.com/IAMconsortium/pyam/pull/111] extends `set_meta()` such that it requires a name (not None)
->>>>>>> d314a5dd
 - (#104)[https://github.com/IAMconsortium/pyam/pull/104] fixes a bug with timeseries utils functions, ensures that years are cast as integers
 - (#101)[https://github.com/IAMconsortium/pyam/pull/101] add function `cross_threshold()` to determine years where a timeseries crosses a given threshold
 - (#98)[https://github.com/IAMconsortium/pyam/pull/98] add a module to compute and format summary statistics for timeseries data (wrapper for `pd.describe()`
