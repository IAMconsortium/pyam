--- conflicted
+++ resolved
@@ -1,12 +1,9 @@
 # Next Release
 
-<<<<<<< HEAD
 ## Individual updates
 
 - [#679](https://github.com/IAMconsortium/pyam/pull/679) `set_meta()` now supports pandas.DataFrame as an argument
-=======
 - [#674](https://github.com/IAMconsortium/pyam/pull/674) Support filtering data by model-scenario pairs with the `index` argument to `filter()` and `slice()`
->>>>>>> 74979e74
 
 # Release v1.5.0
 
