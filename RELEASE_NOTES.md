--- conflicted
+++ resolved
@@ -1,10 +1,7 @@
 
 # Next Release
 
-<<<<<<< HEAD
+- (#73)[https://github.com/IAMconsortium/pyam/pull/73] Adds ability to remove labels for markers, colors, or linestyles
 - (#70)[https://github.com/IAMconsortium/pyam/pull/70] Support reading of both SSP and RCP data files downloaded from the IIASA database.
-=======
-- (#73)[https://github.com/IAMconsortium/pyam/pull/73] Adds ability to remove labels for markers, colors, or linestyles
->>>>>>> 8d5751e4
 - (#66)[https://github.com/IAMconsortium/pyam/pull/66] Fixes a bug in the `interpolate()` function (duplication of data points if already defined)
 - (#65)[https://github.com/IAMconsortium/pyam/pull/65] Add a `filter_by_meta()` function to filter/join a pd.DataFrame with an IamDataFrame.meta table