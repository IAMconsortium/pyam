--- conflicted
+++ resolved
@@ -10,15 +10,11 @@
 
 ## API changes
 
-<<<<<<< HEAD
 Credentials to access the IIASA scenario database infrastructure should now be managed
 using the **ixmp4** package
 (see [here](https://pyam-iamc.readthedocs.io/en/stable/api/iiasa.html)).
 
-The column *exclude* of the `meta` attribute was refacored to a new attribute `exclude`.
-=======
 The column *exclude* of the `meta` indicators was moved to a new attribute `exclude`.
->>>>>>> e70a0b72
 All validation methods are refactored such that the argument `exclude_on_fail` changes
 this new attribute (see PR [#759](https://github.com/IAMconsortium/pyam/pull/759)).
 
@@ -33,13 +29,11 @@
 
 ## Individual updates
 
-<<<<<<< HEAD
-- [#766](https://github.com/IAMconsortium/pyam/pull/766) Use **ixmp4** for credentials to access a Scenario Explorer database
-=======
+
 - [#772](https://github.com/IAMconsortium/pyam/pull/772) Show all missing rows for `require_data()`
 - [#771](https://github.com/IAMconsortium/pyam/pull/771) Refactor to start a separate validation module
+- [#766](https://github.com/IAMconsortium/pyam/pull/766) Use **ixmp4** for credentials to access a Scenario Explorer database
 - [#764](https://github.com/IAMconsortium/pyam/pull/764) Clean-up exposing internal methods and attributes
->>>>>>> e70a0b72
 - [#763](https://github.com/IAMconsortium/pyam/pull/763) Implement a fix against carrying over unused levels when initializing from an indexed pandas object
 - [#759](https://github.com/IAMconsortium/pyam/pull/759) Excise "exclude" column from meta and add a own attribute
 - [#747](https://github.com/IAMconsortium/pyam/pull/747) Drop support for Python 3.7
