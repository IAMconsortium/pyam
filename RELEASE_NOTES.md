--- conflicted
+++ resolved
@@ -1,15 +1,11 @@
 
 # Next Release
 
-<<<<<<< HEAD
+- (#128)[https://github.com/IAMconsortium/pyam/pull/128] add ability to directly read data from iiasa data sources
 - (#120)[https://github.com/IAMconsortium/pyam/pull/120] update install setup
-=======
-- (#128)[https://github.com/IAMconsortium/pyam/pull/128] add ability to directly read data from iiasa data sources
-
 
 # Release v0.1.0
 
->>>>>>> 46c0ebca
 - (#114)[https://github.com/IAMconsortium/pyam/pull/114] extends `append()` such that data can be added to existing scenarios
 - (#111)[https://github.com/IAMconsortium/pyam/pull/111] extends `set_meta()` such that it requires a name (not None)
 - (#109)[https://github.com/IAMconsortium/pyam/pull/109] add ability to fill between and add data ranges in `line_plot()`
