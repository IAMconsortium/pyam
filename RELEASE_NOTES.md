--- conflicted
+++ resolved
@@ -1,12 +1,8 @@
 # Next release
 
-<<<<<<< HEAD
 - [#420](https://github.com/IAMconsortium/pyam/pull/420) Refactor `data` object to a pandas.Series 
-- [#416](https://github.com/IAMconsortium/pyam/pull/416) Include `meta` in new IamDataFrames returned by aggregation functions
-=======
 - [#418](https://github.com/IAMconsortium/pyam/pull/418) Read data from World Bank Open Data Catalogue as IamDataFrame.
 - [#416](https://github.com/IAMconsortium/pyam/pull/416) Include `meta` in new IamDataFrames returned by aggregation functions.
->>>>>>> 9761f0fd
 
 # Release v0.7.0
 
