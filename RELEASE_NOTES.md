# Next Release

## Dependency changes

Remove **xlrd** as a dependency; please install it explicitly for reading `.xls` files.
Bump minimum version of **pandas** to v1.2.0 to support automatic engine selection.

## Individual updates

<<<<<<< HEAD
- [#713](https://github.com/IAMconsortium/pyam/pull/713) Informative error when using lists for filter by level. `Level' now a forbidden column. 
=======
- [#713](https://github.com/IAMconsortium/pyam/pull/713) Informative error when using lists for filter by level. `Level` now a forbidden column. 
>>>>>>> a7e94d49
- [#709](https://github.com/IAMconsortium/pyam/pull/709) Hotfix ops to support `fillna=0`
- [#708](https://github.com/IAMconsortium/pyam/pull/708) Remove 'xls' as by-default-supported file format

# Release v1.6.0

## Highlights

- Improved performance for writing data to *xlsx*
- Support for filtering by model-scenario pairs with an `index` argument
- Better integration with the IIASA Scenario Explorer database API 

## Dependency changes

PR [#701](https://github.com/IAMconsortium/pyam/pull/701) added `xlsxwriter` as a
dependency for better performance.

## Individual updates

- [#702](https://github.com/IAMconsortium/pyam/pull/702) Migrate `compute_bias()` to `compute` module
- [#701](https://github.com/IAMconsortium/pyam/pull/701) Add **xlsxwriter** as dependency to improve `to_excel()` performance
- [#699](https://github.com/IAMconsortium/pyam/pull/699) Add filter options to IIASA API `index()`, `meta()` and `properties()` methods
- [#697](https://github.com/IAMconsortium/pyam/pull/697) Add warning if IIASA API returns empty result
- [#696](https://github.com/IAMconsortium/pyam/pull/696) Added ability to load preferentially from a local cache
- [#695](https://github.com/IAMconsortium/pyam/pull/695) Remove unused meta levels during initialization
- [#688](https://github.com/IAMconsortium/pyam/pull/688) Remove ixmp as optional dependency
- [#684](https://github.com/IAMconsortium/pyam/pull/684) Use new IIASA-manager API with token refresh 
- [#679](https://github.com/IAMconsortium/pyam/pull/679) `set_meta()` now supports pandas.DataFrame as an argument
- [#674](https://github.com/IAMconsortium/pyam/pull/674) Support filtering data by model-scenario pairs with the `index` argument to `filter()` and `slice()`

# Release v1.5.0

## Highlights

This release introduces an [IamSlice](https://pyam-iamc.readthedocs.io/en/latest/api/slice.html)
class that allows faster filtering and inspection of an **IamDataFrame**.

## Individual updates

- [#668](https://github.com/IAMconsortium/pyam/pull/668) Allow renaming of empty IamDataFrame objects
- [#665](https://github.com/IAMconsortium/pyam/pull/665) Provide better support for IamDataFrame objects with non-standard index dimensions
- [#659](https://github.com/IAMconsortium/pyam/pull/659) Add an `offset` method
- [#657](https://github.com/IAMconsortium/pyam/pull/657) Add an `IamSlice` class

# Release v1.4.0

## Highlights

- Add colors used for IPCC AR6 WGIII scenario analysis
- Support scenario data with mixed 'year' and 'datetime' domain (beta) 
- Add explicit support for Python 3.10

## Dependency changes

Following a change of the UNFCCC data inventory API (see
[pik-primap/unfccc_di_api#39](https://github.com/pik-primap/unfccc_di_api/issues/39)),
PR [#647](https://github.com/IAMconsortium/pyam/pull/647) updated the dependencies
to require `unfccc-di-api>=3.0.1`.

## API changes

PR [#598](https://github.com/IAMconsortium/pyam/pull/598) added support for
mixed time-domains, i.e., where the time column has both `integer` and `datetime` items.
As part of the changes, filtering an **IamDataFrame** with yearly data using arguments
that are only relevant for the datetime-domain (e.g., month, hour, time) returns
an empty **IamDataFrame**. Previously, this raised an error.

## Individual updates

- [#651](https://github.com/IAMconsortium/pyam/pull/651) Pin `pint<=0.18` as a quickfix for a regression in the latest release
- [#650](https://github.com/IAMconsortium/pyam/pull/650) Add IPCC AR6 WGIII colors to PYAM_COLORS
- [#647](https://github.com/IAMconsortium/pyam/pull/647) Pin `unfccc-di-api` to latest release
- [#634](https://github.com/IAMconsortium/pyam/pull/634) Better error message when initializing with invisible columns 
- [#598](https://github.com/IAMconsortium/pyam/pull/598) Support mixed 'year' and 'datetime' domain

# Release v1.3.1

This is a patch release to ensure compatibility with
pandas [v1.4.0](https://pandas.pydata.org/docs/whatsnew/v1.4.0.html).

# Release v1.3.0

## Highlights

- Implement a `compute` module for derived timeseries indicators.
- Add a `diff()` method similar to the corresponding `pandas.DataFrame.diff()`
- Improve error reporting on IamDataFrame initialization

## Individual updates

- [#608](https://github.com/IAMconsortium/pyam/pull/608) The method `assert_iamframe_equals()` passes if an all-nan-col is present
- [#604](https://github.com/IAMconsortium/pyam/pull/604) Add an annualized-growth-rate method
- [#602](https://github.com/IAMconsortium/pyam/pull/602) Add a `compute` module/accessor and a learning-rate method 
- [#600](https://github.com/IAMconsortium/pyam/pull/600) Add a `diff()` method
- [#592](https://github.com/IAMconsortium/pyam/pull/592) Fix for running in jupyter-lab notebooks
- [#590](https://github.com/IAMconsortium/pyam/pull/590) Update expected figures of plotting tests to use matplotlib 3.5
- [#586](https://github.com/IAMconsortium/pyam/pull/586) Improve error reporting for non-numeric data in any value column

# Release v1.2.0

## Highlights

- Update the source code of the manuscript in *Open Research Europe* to reflect changes
  based on reviewer comments
- Increase the performance of the IamDataFrame initialization
- Add an experimental "profiler" module for performance benchmarking

## Dependency changes

The dependencies were updated to require `xlrd>=2.0` (previously `<2.0`) and `openpyxl`
was added as a dependency.

## Individual updates

- [#585](https://github.com/IAMconsortium/pyam/pull/585) Include revisions to the ORE manuscript source code following acceptance/publication 
- [#583](https://github.com/IAMconsortium/pyam/pull/583) Add profiler module for performance benchmarking
- [#579](https://github.com/IAMconsortium/pyam/pull/579) Increase performance of IamDataFrame initialization
- [#572](https://github.com/IAMconsortium/pyam/pull/572) Unpinned the requirements for xlrd and added openpyxl as a requirement to ensure ongoing support of both `.xlsx` and `.xls` files out of the box

# Release v1.1.0

## Highlights

- Update pyam-colors to be consistent with IPCC AR6 palette
- Enable `colors` keyword argument as list in `plot.pie()`
- Fix compatibility with pandas v1.3

## API changes

PR [#559](https://github.com/IAMconsortium/pyam/pull/559) marked
the attribute `_LONG_IDX` as deprecated. Please use `dimensions` instead. 

## Individual updates

- [#566](https://github.com/IAMconsortium/pyam/pull/566) Updated AR6 default color pallet to final version used by WG1
- [#564](https://github.com/IAMconsortium/pyam/pull/564) Add an example with a secondary axis to the plotting gallery 
- [#563](https://github.com/IAMconsortium/pyam/pull/563) Enable `colors` keyword argument as list in `plot.pie()` 
- [#562](https://github.com/IAMconsortium/pyam/pull/562) Add `get_data_column()`, refactor filtering by the time domain
- [#560](https://github.com/IAMconsortium/pyam/pull/560) Add a feature to `swap_year_for_time()`
- [#559](https://github.com/IAMconsortium/pyam/pull/559) Add attribute `dimensions`, fix compatibility with pandas v1.3
- [#557](https://github.com/IAMconsortium/pyam/pull/557) Swap time for year keeping subannual resolution
- [#556](https://github.com/IAMconsortium/pyam/pull/556) Set explicit minimum numpy version (1.19.0)

# Release v1.0.0

This is the first major release of the pyam package.
It coincides with the publication of a manuscript in **Open Research Europe**
(doi: [10.12688/openreseurope.13633.1](http://doi.org/10.12688/openreseurope.13633.1)).

## Notes on prior releases

As part of the release v1.0, several functions and methods were removed
that had been marked as deprecated over several release cycles.
Please refer to [Release v1.0](https://github.com/IAMconsortium/pyam/releases/tag/v1.0.0)
on GitHub for the detailed changes and
the [v0.13 release notes](https://github.com/IAMconsortium/pyam/blob/v0.13.0/RELEASE_NOTES.md)
for information on the release history prior to v1.0.<|MERGE_RESOLUTION|>--- conflicted
+++ resolved
@@ -7,11 +7,7 @@
 
 ## Individual updates
 
-<<<<<<< HEAD
-- [#713](https://github.com/IAMconsortium/pyam/pull/713) Informative error when using lists for filter by level. `Level' now a forbidden column. 
-=======
 - [#713](https://github.com/IAMconsortium/pyam/pull/713) Informative error when using lists for filter by level. `Level` now a forbidden column. 
->>>>>>> a7e94d49
 - [#709](https://github.com/IAMconsortium/pyam/pull/709) Hotfix ops to support `fillna=0`
 - [#708](https://github.com/IAMconsortium/pyam/pull/708) Remove 'xls' as by-default-supported file format
 
