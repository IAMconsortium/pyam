--- conflicted
+++ resolved
@@ -1,11 +1,8 @@
 
 # Next Release
 
-<<<<<<< HEAD
 - (#109)[https://github.com/IAMconsortium/pyam/pull/109] add ability to fill between and add data ranges in `line_plot()`
-=======
 - (#104)[https://github.com/IAMconsortium/pyam/pull/104] fixes a bug with timeseries utils functions, ensures that years are cast as integers
->>>>>>> 5e34dfc1
 - (#101)[https://github.com/IAMconsortium/pyam/pull/101] add function `cross_threshold()` to determine years where a timeseries crosses a given threshold
 - (#98)[https://github.com/IAMconsortium/pyam/pull/98] add a module to compute and format summary statistics for timeseries data (wrapper for `pd.describe()`
 - (#95)[https://github.com/IAMconsortium/pyam/pull/95] add a `scatter()` chart in the plotting library using metadata 
