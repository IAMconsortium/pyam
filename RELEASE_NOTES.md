
# Next Release

- (#73)[https://github.com/IAMconsortium/pyam/pull/73] Adds ability to remove labels for markers, colors, or linestyles
<<<<<<< HEAD
- (#71)[https://github.com/IAMconsortium/pyam/pull/71] Line plots `legend` keyword can now be a dictionary of legend arguments
=======
- (#70)[https://github.com/IAMconsortium/pyam/pull/70] Support reading of both SSP and RCP data files downloaded from the IIASA database.
>>>>>>> bae49ade
- (#66)[https://github.com/IAMconsortium/pyam/pull/66] Fixes a bug in the `interpolate()` function (duplication of data points if already defined)
- (#65)[https://github.com/IAMconsortium/pyam/pull/65] Add a `filter_by_meta()` function to filter/join a pd.DataFrame with an IamDataFrame.meta table<|MERGE_RESOLUTION|>--- conflicted
+++ resolved
@@ -2,10 +2,7 @@
 # Next Release
 
 - (#73)[https://github.com/IAMconsortium/pyam/pull/73] Adds ability to remove labels for markers, colors, or linestyles
-<<<<<<< HEAD
 - (#71)[https://github.com/IAMconsortium/pyam/pull/71] Line plots `legend` keyword can now be a dictionary of legend arguments
-=======
 - (#70)[https://github.com/IAMconsortium/pyam/pull/70] Support reading of both SSP and RCP data files downloaded from the IIASA database.
->>>>>>> bae49ade
 - (#66)[https://github.com/IAMconsortium/pyam/pull/66] Fixes a bug in the `interpolate()` function (duplication of data points if already defined)
 - (#65)[https://github.com/IAMconsortium/pyam/pull/65] Add a `filter_by_meta()` function to filter/join a pd.DataFrame with an IamDataFrame.meta table