# Next Release

## Individual Updates
<<<<<<< HEAD
- [#382](https://github.com/IAMconsortium/pyam/pull/382) Streamline dependencies and implementation of xlsx-io
=======
- [#386](https://github.com/IAMconsortium/pyam/pull/386) Enables unit conversion to apply to strings with "-equiv" in them. 
>>>>>>> 2101cfe5
- [#373](https://github.com/IAMconsortium/pyam/pull/373) Extends the error message when initializing with duplicate rows.
- [#370](https://github.com/IAMconsortium/pyam/pull/370) Allowed filter to work with np.int64 years and np.datetime64 dates.  
- [#369](https://github.com/IAMconsortium/pyam/pull/369) `convert_unit()` supports GWP conversion of same GHG species without context, lower-case aliases for species symbols.
- [#361](https://github.com/IAMconsortium/pyam/pull/361) iam-units refactored from a Git submodule to a Python dependency of pyam.
- [#322](https://github.com/IAMconsortium/pyam/pull/322) Add feature to aggregate timeseries at sub-annual time resolution #322

# Release v0.5.0

## Highlights

- Improved feature for unit conversion
  using the [pint package](https://pint.readthedocs.io) and
  the [IAMconsortium/units](https://github.com/IAMconsortium/units) repository,
  providing out-of-the-box conversion of unit definitions commonly used
  in integrated assessment research and energy systems modelling;
  see [this tutorial](https://pyam-iamc.readthedocs.io/en/stable/tutorials/unit_conversion.html)
  for more information
- Increased support for operations on timeseries data with continuous-time
  resolution
- New tutorial for working with various input data formats;
  [take a look](https://pyam-iamc.readthedocs.io/en/stable/tutorials/data_table_formats.html)
- Rewrite and extension of the documentation pages for the API;
  [read the new docs](https://pyam-iamc.readthedocs.io/en/stable/api.html)!

## API changes

PR [#341](https://github.com/IAMconsortium/pyam/pull/341) changed
the API of `IamDataFrame.convert_unit()` from a dictionary to explicit kwargs
`current`, `to` and `factor` (now optional, using `pint` if not specified).

PR [#334](https://github.com/IAMconsortium/pyam/pull/334) changed the arguments
of `IamDataFrame.interpolate()` and `pyam.fill_series()` to `time`. It can still
be an integer (i.e., a year).

With PR [#337](https://github.com/IAMconsortium/pyam/pull/337), initializing
an IamDataFrame with `n/a` entries in columns other than `value` raises an error.

## Individual Updates

- [#354](https://github.com/IAMconsortium/pyam/pull/354) Fixes formatting of API parameter docstrings
- [#352](https://github.com/IAMconsortium/pyam/pull/352) Bugfix when using `interpolate()` on data with extra columns
- [#349](https://github.com/IAMconsortium/pyam/pull/349) Fixes an issue with checking that time columns are equal when appending IamDataFrames
- [#348](https://github.com/IAMconsortium/pyam/pull/348) Extend pages for API docs, clean up docstrings, and harmonize formatting
- [#347](https://github.com/IAMconsortium/pyam/pull/347) Enable contexts and custom UnitRegistry with unit conversion
- [#341](https://github.com/IAMconsortium/pyam/pull/341) Use `pint` and IIASA-ene-units repo for unit conversion
- [#339](https://github.com/IAMconsortium/pyam/pull/339) Add tutorial for dataframe format io
- [#337](https://github.com/IAMconsortium/pyam/pull/337) IamDataFrame to throw an error when initialized with n/a entries in columns other than `value`
- [#334](https://github.com/IAMconsortium/pyam/pull/334) Enable interpolate to work on datetimes

# Release v0.4.1

This is a patch release to enable compatibility with `pandas v1.0`.
It also adds experimental support of the frictionless `datapackage` format.

## Individual Updates

- [#324](https://github.com/IAMconsortium/pyam/pull/324) Enable compatibility with pandas v1.0
- [#323](https://github.com/IAMconsortium/pyam/pull/323) Support import/export of frictionless `datapackage` format

# Release v0.4.0

## Highlights

- New feature: downscale regional timeseries data to subregions using a proxy variable
- Improved features to support aggregation by sectors and regions: support weighted-average, min/max, etc.
  (including a reworked tutorial)
- Streamlined I/O: include `meta` table when reading from/writing to xlsx files
- Standardized logger behaviour

## API changes

PR [#305](https://github.com/IAMconsortium/pyam/pull/305) changed the default
behaviour of `aggregate_region()` regarding the treatment of components at the
region-level. To keep the previous behaviour, add `components=True`.

PR [#315](https://github.com/IAMconsortium/pyam/pull/314) changed the return
type of `aggregate[_region]()` to an `IamDataFrame` instance.
To keep the previous behaviour, add `timeseries()`.
The object returned by `[check_]aggregate[_region]()` now includes both the
actual and the expected value as a `pd.DataFrame` instance.
The function `check_internal_consistency()` now returns a concatenated dataframe
rather than a dictionary and also includes optional treatment of components
(see paragraph above). To keep the previous behaviour, add `components=True`.

## Individual Updates

- [#315](https://github.com/IAMconsortium/pyam/pull/315) Add `equals()` feature, change return types of `[check_]aggregate[_region]()`, rework aggregation tutorial
- [#314](https://github.com/IAMconsortium/pyam/pull/314) Update IPCC color scheme colors and add SSP-only colors
- [#313](https://github.com/IAMconsortium/pyam/pull/313) Add feature to `downscale` timeseries data to subregions using another variable as proxy
- [#312](https://github.com/IAMconsortium/pyam/pull/312) Allow passing list of variables to `aggregate` functions
- [#305](https://github.com/IAMconsortium/pyam/pull/305) Add `method` and `weight` options to the (region) aggregation functions
- [#302](https://github.com/IAMconsortium/pyam/pull/302) Rework the tutorials
- [#301](https://github.com/IAMconsortium/pyam/pull/301) Bugfix when using `to_excel()` with a `pd.ExcelWriter`
- [#297](https://github.com/IAMconsortium/pyam/pull/297) Add `empty` attribute, better error for `timeseries()` on empty dataframe
- [#295](https://github.com/IAMconsortium/pyam/pull/295) Include `meta` table when writing to or reading from `xlsx` files
- [#292](https://github.com/IAMconsortium/pyam/pull/292) Add warning message if `data` is empty at initialization (after formatting)
- [#288](https://github.com/IAMconsortium/pyam/pull/288) Put `pyam` logger in its own namespace (see [here](https://docs.python-guide.org/writing/logging/#logging-in-a-library>))
- [#285](https://github.com/IAMconsortium/pyam/pull/285) Add ability to fetch regions with synonyms from IXMP API

# Release v0.3.0

## Highlights

- Streamlined generation of quantitative metadata indicators from timeseries data using `set_meta_from_data()`
- Better support for accessing public and private IIASA scenario explorer databases via the REST API
- More extensive documentation of the `pyam` data model and the IAMC format
- Compatible with recent `pandas` v0.25

## Individual Updates

- [#277](https://github.com/IAMconsortium/pyam/pull/277) Restructure and extend the docs pages, switch to RTD-supported theme
- [#275](https://github.com/IAMconsortium/pyam/pull/275) Completely removes all features related to region plotting, notably `region_plot()` and `read_shapefile()`
- [#270](https://github.com/IAMconsortium/pyam/pull/270) Include variables with zeros in `stack_plot`  (see [#266](https://github.com/IAMconsortium/pyam/issues/266))
- [#269](https://github.com/IAMconsortium/pyam/pull/269) Ensure append doesn't accidentally swap indexes
- [#268](https://github.com/IAMconsortium/pyam/pull/268) Update `aggregate_region` so it can find variables below sub-cateogories too
- [#267](https://github.com/IAMconsortium/pyam/pull/267) Make clear error message if variable-region pair is missing when `check_aggregate_region` is called
- [#261](https://github.com/IAMconsortium/pyam/pull/261) Add a check that `keep` in `filter()` is a boolean
- [#254](https://github.com/IAMconsortium/pyam/pull/254) Hotfix for aggregating missing regions and filtering empty dataframes
- [#243](https://github.com/IAMconsortium/pyam/pull/243) Update `pyam.iiasa.Connection` to support all public and private database connections. DEPRECATED: the argument 'iamc15' has been deprecated in favor of names as queryable directly from the REST API.
- [#241](https://github.com/IAMconsortium/pyam/pull/241) Add `set_meta_from_data` feature
- [#236](https://github.com/IAMconsortium/pyam/pull/236) Add `swap_time_for_year` method and confirm datetime column is compatible with pyam features
- [#273](https://github.com/IAMconsortium/pyam/pull/273) Fix several issues accessing IXMP API (passing correct credentials, improve reliability for optional fields in result payload)

# Release v0.2.0

## Highlights

- the `filters` argument in `IamDataFrame.filter()` has been deprecated
- `pd.date_time` now has **experimental** supported for time-related columns
- plots now support the official IPCC scenario color palatte
- native support for putting legends outside of plot axes
- dataframes can now be initialized with default values, making reading raw
  datasets easier

## Individual Updates

- [#228](https://github.com/IAMconsortium/pyam/pull/228) Update development environment creation instructions and make pandas requirement more specific
- [#219](https://github.com/IAMconsortium/pyam/pull/219) Add ability to query metadata from iiasa data sources
- [#214](https://github.com/IAMconsortium/pyam/pull/214) Tidy up requirements specifications a little
- [#213](https://github.com/IAMconsortium/pyam/pull/213) Add support for IPCC colors, see the new tutorial "Using IPCC Color Palattes"
- [#212](https://github.com/IAMconsortium/pyam/pull/212) Now natively support reading R-style data frames with year columns like "X2015"
- [#207](https://github.com/IAMconsortium/pyam/pull/207) Add a `aggregate_region()` function to sum a variable from subregions and add components that are only defined at the region level
- [#202](https://github.com/IAMconsortium/pyam/pull/202) Extend the `df.rename()` function with a `check_duplicates (default True)` validation option
- [#201](https://github.com/IAMconsortium/pyam/pull/201) Added native support for legends outside of plots with `pyam.plotting.OUTSIDE_LEGEND` with a tutorial
- [#200](https://github.com/IAMconsortium/pyam/pull/200) Bugfix when providing `cmap`  and `color`  arguments to plotting functions
- [#199](https://github.com/IAMconsortium/pyam/pull/199) Initializing an `IamDataFrame` accepts kwargs to fill or create from the data any missing required columns
- [#198](https://github.com/IAMconsortium/pyam/pull/198) Update stack plot functionality and add aggregation tutorial. Also adds a `copy` method to `IamDataFrame`.
- [#197](https://github.com/IAMconsortium/pyam/pull/197) Added a `normalize` function that normalizes all data in a data frame to a specific time period.
- [#195](https://github.com/IAMconsortium/pyam/pull/195) Fix filtering for `time`, `day` and `hour` to use generic `pattern_match()` (if such a column exists) in 'year'-formmatted IamDataFrames
- [#192](https://github.com/IAMconsortium/pyam/pull/192) Extend `utils.find_depth()` to optionally return depth (as list of ints) rather than assert level tests
- [#190](https://github.com/IAMconsortium/pyam/pull/190) Add `concat()` function
- [#189](https://github.com/IAMconsortium/pyam/pull/189) Fix over-zealous `dropna()` in `scatter()`
- [#186](https://github.com/IAMconsortium/pyam/pull/186) Fix over-zealous `dropna()` in `line_plot()`, rework `as_pandas()` to (optionally) discover meta columns to be joined
- [#178](https://github.com/IAMconsortium/pyam/pull/178) Add a kwarg `append` to the function `rename()`, change behaviour of mapping to only apply to data where all given columns are matched
- [#177](https://github.com/IAMconsortium/pyam/pull/177) Modified formatting of time column on init to allow subclasses to avoid pandas limitation (https://stackoverflow.com/a/37226672)
- [#176](https://github.com/IAMconsortium/pyam/pull/176) Corrected title setting operation in line_plot function
- [#175](https://github.com/IAMconsortium/pyam/pull/175) Update link to tutorial in readme.md
- [#174](https://github.com/IAMconsortium/pyam/pull/174) Add a function `difference()` to compare two IamDataFrames
- [#171](https://github.com/IAMconsortium/pyam/pull/171) Fix a bug when reading from an `ixmp.TimeSeries` object, refactor to mitigate circular dependency
- [#162](https://github.com/IAMconsortium/pyam/pull/162) Add a function to sum and append timeseries components to an aggregate variable
- [#152](https://github.com/IAMconsortium/pyam/pull/152) Fix bug where scatter plots did not work with property metadata when using two variables (#136, #152)
- [#151](https://github.com/IAMconsortium/pyam/pull/151) Fix bug where excel files were not being written on Windows and MacOSX (#149)
- [#145](https://github.com/IAMconsortium/pyam/pull/145) Support full semantic and VCS-style versioning with `versioneer`
- [#132](https://github.com/IAMconsortium/pyam/pull/132) support time columns using the `datetime` format and additional `str` columns in `data`

# Release v0.1.2

- [#128](https://github.com/IAMconsortium/pyam/pull/128) add ability to directly read data from iiasa data sources
- [#120](https://github.com/IAMconsortium/pyam/pull/120) update install setup

# Release v0.1.0

- [#114](https://github.com/IAMconsortium/pyam/pull/114) extends `append()` such that data can be added to existing scenarios
- [#111](https://github.com/IAMconsortium/pyam/pull/111) extends `set_meta()` such that it requires a name (not None)
- [#109](https://github.com/IAMconsortium/pyam/pull/109) add ability to fill between and add data ranges in `line_plot()`
- [#104](https://github.com/IAMconsortium/pyam/pull/104) fixes a bug with timeseries utils functions, ensures that years are cast as integers
- [#101](https://github.com/IAMconsortium/pyam/pull/101) add function `cross_threshold()` to determine years where a timeseries crosses a given threshold
- [#98](https://github.com/IAMconsortium/pyam/pull/98) add a module to compute and format summary statistics for timeseries data (wrapper for `pd.describe()`
- [#95](https://github.com/IAMconsortium/pyam/pull/95) add a `scatter()` chart in the plotting library using metadata
- [#94](https://github.com/IAMconsortium/pyam/pull/94) `set_meta()` can take pd.DataFrame (with columns `['model', 'scenario']`) as `index` arg
- [#93](https://github.com/IAMconsortium/pyam/pull/93) IamDataFrame can be initilialzed from pd.DataFrame with index
- [#92](https://github.com/IAMconsortium/pyam/pull/92) Adding `$` to the pseudo-regexp syntax in `pattern_match()`, adds override option
- [#90](https://github.com/IAMconsortium/pyam/pull/90) Adding a function to `set_panel_label()` as part of the plotting library
- [#88](https://github.com/IAMconsortium/pyam/pull/88) Adding `check_aggregate_regions` and `check_internal_consistency` to help with database validation, especially for emissions users
- [#87](https://github.com/IAMconsortium/pyam/pull/87) Extending `rename()` to work with model and scenario names
- [#85](https://github.com/IAMconsortium/pyam/pull/85) Improved functionality for importing metadata and bugfix for filtering for strings if `nan` values exist in metadata
- [#83](https://github.com/IAMconsortium/pyam/pull/83) Extending `filter_by_meta()` to work with non-matching indices between `df` and `data
- [#81](https://github.com/IAMconsortium/pyam/pull/81) Bug-fix when using `set_meta()` with unnamed pd.Series and no `name` kwarg
- [#80](https://github.com/IAMconsortium/pyam/pull/80) Extend the pseudo-regexp syntax for filtering in `pattern_match()`
- [#73](https://github.com/IAMconsortium/pyam/pull/73) Adds ability to remove labels for markers, colors, or linestyles
- [#72](https://github.com/IAMconsortium/pyam/pull/72) line_plot now drops NaNs so that lines are fully plotted
- [#71](https://github.com/IAMconsortium/pyam/pull/71) Line plots `legend` keyword can now be a dictionary of legend arguments
- [#70](https://github.com/IAMconsortium/pyam/pull/70) Support reading of both SSP and RCP data files downloaded from the IIASA database.
- [#66](https://github.com/IAMconsortium/pyam/pull/66) Fixes a bug in the `interpolate()` function (duplication of data points if already defined)
- [#65](https://github.com/IAMconsortium/pyam/pull/65) Add a `filter_by_meta()` function to filter/join a pd.DataFrame with an IamDataFrame.meta table<|MERGE_RESOLUTION|>--- conflicted
+++ resolved
@@ -1,11 +1,9 @@
 # Next Release
 
 ## Individual Updates
-<<<<<<< HEAD
+
+- [#386](https://github.com/IAMconsortium/pyam/pull/386) Enables unit conversion to apply to strings with "-equiv" in them. 
 - [#382](https://github.com/IAMconsortium/pyam/pull/382) Streamline dependencies and implementation of xlsx-io
-=======
-- [#386](https://github.com/IAMconsortium/pyam/pull/386) Enables unit conversion to apply to strings with "-equiv" in them. 
->>>>>>> 2101cfe5
 - [#373](https://github.com/IAMconsortium/pyam/pull/373) Extends the error message when initializing with duplicate rows.
 - [#370](https://github.com/IAMconsortium/pyam/pull/370) Allowed filter to work with np.int64 years and np.datetime64 dates.  
 - [#369](https://github.com/IAMconsortium/pyam/pull/369) `convert_unit()` supports GWP conversion of same GHG species without context, lower-case aliases for species symbols.
