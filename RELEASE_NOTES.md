
# Next Release

<<<<<<< HEAD
- [#254](https://github.com/IAMconsortium/pyam/pull/254) Hotfix for aggregating missing regions and filtering empty dataframes
=======
- [#261](https://github.com/IAMconsortium/pyam/pull/261) Add a check that `keep` in `filter()` is a boolean
>>>>>>> 935864dd
- [#243](https://github.com/IAMconsortium/pyam/pull/243) Update `pyam.iiasa.Connection` to support all public and private database connections. DEPRECATED: the argument 'iamc15' has been deprecated in favor of names as queryable directly from the REST API.
- [#241](https://github.com/IAMconsortium/pyam/pull/241) Add `set_meta_from_data` feature
- [#236](https://github.com/IAMconsortium/pyam/pull/236) Add `swap_time_for_year` method and confirm datetime column is compatible with pyam features

# Release v0.2.0

## Highlights

- the `filters` argument in `IamDataFrame.filter()` has been deprecated
- `pd.date_time` now has **experimental** supported for time-related columns
- plots now support the official IPCC scenario color palatte
- native support for putting legends outside of plot axes
- dataframes can now be initialized with default values, making reading raw
  datasets easier

## Individual Updates

- [#228](https://github.com/IAMconsortium/pyam/pull/228) Update development environment creation instructions and make pandas requirement more specific
- [#219](https://github.com/IAMconsortium/pyam/pull/219) Add ability to query metadata from iiasa data sources
- [#214](https://github.com/IAMconsortium/pyam/pull/214) Tidy up requirements specifications a little
- [#213](https://github.com/IAMconsortium/pyam/pull/213) Add support for IPCC colors, see the new tutorial "Using IPCC Color Palattes"
- [#212](https://github.com/IAMconsortium/pyam/pull/212) Now natively support reading R-style data frames with year columns like "X2015"
- [#207](https://github.com/IAMconsortium/pyam/pull/207) Add a `aggregate_region()` function to sum a variable from subregions and add components that are only defined at the region level
- [#202](https://github.com/IAMconsortium/pyam/pull/202) Extend the `df.rename()` function with a `check_duplicates (default True)` validation option
- [#201](https://github.com/IAMconsortium/pyam/pull/201) Added native support for legends outside of plots with `pyam.plotting.OUTSIDE_LEGEND` with a tutorial
- [#200](https://github.com/IAMconsortium/pyam/pull/200) Bugfix when providing `cmap`  and `color`  arguments to plotting functions
- [#199](https://github.com/IAMconsortium/pyam/pull/199) Initializing an `IamDataFrame` accepts kwargs to fill or create from the data any missing required columns
- [#198](https://github.com/IAMconsortium/pyam/pull/198) Update stack plot functionality and add aggregation tutorial. Also adds a `copy` method to `IamDataFrame`.
- [#197](https://github.com/IAMconsortium/pyam/pull/197) Added a `normalize` function that normalizes all data in a data frame to a specific time period.
- [#195](https://github.com/IAMconsortium/pyam/pull/195) Fix filtering for `time`, `day` and `hour` to use generic `pattern_match()` (if such a column exists) in 'year'-formmatted IamDataFrames
- [#192](https://github.com/IAMconsortium/pyam/pull/192) Extend `utils.find_depth()` to optionally return depth (as list of ints) rather than assert level tests
- [#190](https://github.com/IAMconsortium/pyam/pull/190) Add `concat()` function
- [#189](https://github.com/IAMconsortium/pyam/pull/189) Fix over-zealous `dropna()` in `scatter()`
- [#186](https://github.com/IAMconsortium/pyam/pull/186) Fix over-zealous `dropna()` in `line_plot()`, rework `as_pandas()` to (optionally) discover meta columns to be joined
- [#178](https://github.com/IAMconsortium/pyam/pull/178) Add a kwarg `append` to the function `rename()`, change behaviour of mapping to only apply to data where all given columns are matched
- [#177](https://github.com/IAMconsortium/pyam/pull/177) Modified formatting of time column on init to allow subclasses to avoid pandas limitation (https://stackoverflow.com/a/37226672)
- [#176](https://github.com/IAMconsortium/pyam/pull/176) Corrected title setting operation in line_plot function
- [#175](https://github.com/IAMconsortium/pyam/pull/175) Update link to tutorial in readme.md
- [#174](https://github.com/IAMconsortium/pyam/pull/174) Add a function `difference()` to compare two IamDataFrames
- [#171](https://github.com/IAMconsortium/pyam/pull/171) Fix a bug when reading from an `ixmp.TimeSeries` object, refactor to mitigate circular dependency
- [#162](https://github.com/IAMconsortium/pyam/pull/162) Add a function to sum and append timeseries components to an aggregate variable
- [#152](https://github.com/IAMconsortium/pyam/pull/152) Fix bug where scatter plots did not work with property metadata when using two variables (#136, #152)
- [#151](https://github.com/IAMconsortium/pyam/pull/151) Fix bug where excel files were not being written on Windows and MacOSX (#149)
- [#145](https://github.com/IAMconsortium/pyam/pull/145) Support full semantic and VCS-style versioning with `versioneer`
- [#132](https://github.com/IAMconsortium/pyam/pull/132) support time columns using the `datetime` format and additional `str` columns in `data`

# Release v0.1.2

- [#128](https://github.com/IAMconsortium/pyam/pull/128) add ability to directly read data from iiasa data sources
- [#120](https://github.com/IAMconsortium/pyam/pull/120) update install setup

# Release v0.1.0

- [#114](https://github.com/IAMconsortium/pyam/pull/114) extends `append()` such that data can be added to existing scenarios
- [#111](https://github.com/IAMconsortium/pyam/pull/111) extends `set_meta()` such that it requires a name (not None)
- [#109](https://github.com/IAMconsortium/pyam/pull/109) add ability to fill between and add data ranges in `line_plot()`
- [#104](https://github.com/IAMconsortium/pyam/pull/104) fixes a bug with timeseries utils functions, ensures that years are cast as integers
- [#101](https://github.com/IAMconsortium/pyam/pull/101) add function `cross_threshold()` to determine years where a timeseries crosses a given threshold
- [#98](https://github.com/IAMconsortium/pyam/pull/98) add a module to compute and format summary statistics for timeseries data (wrapper for `pd.describe()`
- [#95](https://github.com/IAMconsortium/pyam/pull/95) add a `scatter()` chart in the plotting library using metadata
- [#94](https://github.com/IAMconsortium/pyam/pull/94) `set_meta()` can take pd.DataFrame (with columns `['model', 'scenario']`) as `index` arg
- [#93](https://github.com/IAMconsortium/pyam/pull/93) IamDataFrame can be initilialzed from pd.DataFrame with index
- [#92](https://github.com/IAMconsortium/pyam/pull/92) Adding `$` to the pseudo-regexp syntax in `pattern_match()`, adds override option
- [#90](https://github.com/IAMconsortium/pyam/pull/90) Adding a function to `set_panel_label()` as part of the plotting library
- [#88](https://github.com/IAMconsortium/pyam/pull/88) Adding `check_aggregate_regions` and `check_internal_consistency` to help with database validation, especially for emissions users
- [#87](https://github.com/IAMconsortium/pyam/pull/87) Extending `rename()` to work with model and scenario names
- [#85](https://github.com/IAMconsortium/pyam/pull/85) Improved functionality for importing metadata and bugfix for filtering for strings if `nan` values exist in metadata
- [#83](https://github.com/IAMconsortium/pyam/pull/83) Extending `filter_by_meta()` to work with non-matching indices between `df` and `data
- [#81](https://github.com/IAMconsortium/pyam/pull/81) Bug-fix when using `set_meta()` with unnamed pd.Series and no `name` kwarg
- [#80](https://github.com/IAMconsortium/pyam/pull/80) Extend the pseudo-regexp syntax for filtering in `pattern_match()`
- [#73](https://github.com/IAMconsortium/pyam/pull/73) Adds ability to remove labels for markers, colors, or linestyles
- [#72](https://github.com/IAMconsortium/pyam/pull/72) line_plot now drops NaNs so that lines are fully plotted
- [#71](https://github.com/IAMconsortium/pyam/pull/71) Line plots `legend` keyword can now be a dictionary of legend arguments
- [#70](https://github.com/IAMconsortium/pyam/pull/70) Support reading of both SSP and RCP data files downloaded from the IIASA database.
- [#66](https://github.com/IAMconsortium/pyam/pull/66) Fixes a bug in the `interpolate()` function (duplication of data points if already defined)
- [#65](https://github.com/IAMconsortium/pyam/pull/65) Add a `filter_by_meta()` function to filter/join a pd.DataFrame with an IamDataFrame.meta table<|MERGE_RESOLUTION|>--- conflicted
+++ resolved
@@ -1,11 +1,8 @@
 
 # Next Release
 
-<<<<<<< HEAD
+- [#261](https://github.com/IAMconsortium/pyam/pull/261) Add a check that `keep` in `filter()` is a boolean
 - [#254](https://github.com/IAMconsortium/pyam/pull/254) Hotfix for aggregating missing regions and filtering empty dataframes
-=======
-- [#261](https://github.com/IAMconsortium/pyam/pull/261) Add a check that `keep` in `filter()` is a boolean
->>>>>>> 935864dd
 - [#243](https://github.com/IAMconsortium/pyam/pull/243) Update `pyam.iiasa.Connection` to support all public and private database connections. DEPRECATED: the argument 'iamc15' has been deprecated in favor of names as queryable directly from the REST API.
 - [#241](https://github.com/IAMconsortium/pyam/pull/241) Add `set_meta_from_data` feature
 - [#236](https://github.com/IAMconsortium/pyam/pull/236) Add `swap_time_for_year` method and confirm datetime column is compatible with pyam features
