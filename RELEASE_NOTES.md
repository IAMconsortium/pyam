--- conflicted
+++ resolved
@@ -2,11 +2,8 @@
 # Next Release
 
 - (#101)[https://github.com/IAMconsortium/pyam/pull/101] add function `cross_threshold()` to determine years where a timeseries crosses a given threshold
-<<<<<<< HEAD
 - (#98)[https://github.com/IAMconsortium/pyam/pull/98] add a module to compute and format summary statistics for timeseries data (wrapper for `pd.describe()`
-=======
 - (#95)[https://github.com/IAMconsortium/pyam/pull/95] add a `scatter()` chart in the plotting library using metadata 
->>>>>>> a52aa909
 - (#94)[https://github.com/IAMconsortium/pyam/pull/94] `set_meta()` can take pd.DataFrame (with columns `['model', 'scenario']`) as `index` arg
 - (#93)[https://github.com/IAMconsortium/pyam/pull/93] IamDataFrame can be initilialzed from pd.DataFrame with index
 - (#92)[https://github.com/IAMconsortium/pyam/pull/92] Adding `$` to the pseudo-regexp syntax in `pattern_match()`, adds override option
