from pathlib import Path
import itertools
import logging
import string
import six
import re
import dateutil

from pyam.index import get_index_levels, replace_index_labels
from pyam.logging import raise_data_error
import numpy as np
import pandas as pd
from collections.abc import Iterable

logger = logging.getLogger(__name__)

# common indices
DEFAULT_META_INDEX = ["model", "scenario"]
META_IDX = ["model", "scenario"]
YEAR_IDX = ["model", "scenario", "region", "year"]
IAMC_IDX = ["model", "scenario", "region", "variable", "unit"]
SORT_IDX = ["model", "scenario", "variable", "year", "region"]
LONG_IDX = IAMC_IDX + ["year"]

# required columns
REQUIRED_COLS = ["region", "variable", "unit"]

# illegal terms for data/meta column names to prevent attribute conflicts
ILLEGAL_COLS = ["data", "meta", "level", ""]

# dictionary to translate column count to Excel column names
NUMERIC_TO_STR = dict(
    zip(
        range(0, 702),
        [i for i in string.ascii_uppercase]
        + [
            "{}{}".format(i, j)
            for i, j in itertools.product(
                string.ascii_uppercase, string.ascii_uppercase
            )
        ],
    )
)

KNOWN_FUNCS = {
    "min": np.min,
    "max": np.max,
    "avg": np.mean,
    "mean": np.mean,
    "sum": np.sum,
}


def requires_package(pkg, msg, error_type=ImportError):
    """Decorator when a function requires an optional dependency

    Parameters
    ----------
    pkg : imported package object
    msg : string
        Message to show to user with error_type
    error_type : python error class
    """

    def _requires_package(func):
        def wrapper(*args, **kwargs):
            if pkg is None:
                raise error_type(msg)
            return func(*args, **kwargs)

        return wrapper

    return _requires_package


def isstr(x):
    """Returns True if x is a string"""
    return isinstance(x, six.string_types)


def isscalar(x):
    """Returns True if x is a scalar"""
    return not isinstance(x, Iterable) or isstr(x)


def islistable(x):
    """Returns True if x is a list but not a string"""
    return isinstance(x, Iterable) and not isstr(x)


def to_list(x):
    """Return x as a list"""
    return x if islistable(x) else [x]


def remove_from_list(x, items):
    """Remove `items` from list `x`"""
    items = to_list(items)
    return [i for i in x if i not in items]


def write_sheet(writer, name, df, index=False):
    """Write a pandas.DataFrame to an ExcelWriter

    The function applies formatting of the column width depending on maxwidth
    of values and column header

    Parameters
    ----------
    writer: pandas.ExcelWriter
        an instance of a :class:`pandas.ExcelWriter`
    name: string
        name of the sheet to be written
    df: pandas.DataFrame
        a :class:`pandas.DataFrame` to be written to the sheet
    index: boolean, default False
        should the index be written to the sheet
    """
    if index:
        df = df.reset_index()
    df.to_excel(writer, name, index=False)
    for i, col in enumerate(df.columns):
        if df.dtypes[col].name.startswith(("float", "int")):
            width = len(str(col)) + 2
        else:
            width = (
                max([df[col].map(lambda x: len(str(x or "None"))).max(), len(col)]) + 2
            )
        writer.sheets[name].set_column(i, i, width)  # assumes xlsxwriter as engine


def read_pandas(path, sheet_name=["data*", "Data*"], *args, **kwargs):
    """Read a file and return a pandas.DataFrame"""

    if isinstance(path, Path) and path.suffix == ".csv":
        return pd.read_csv(path, *args, **kwargs)

    else:
        xl = path if isinstance(path, pd.ExcelFile) else pd.ExcelFile(path)

        # reading multiple sheets
        sheet_names = pd.Series(xl.sheet_names)
        if len(sheet_names) > 1:
            sheets = kwargs.pop("sheet_name", sheet_name)
            # apply pattern-matching for sheet names (use * as wildcard)
            sheets = sheet_names[pattern_match(sheet_names, values=sheets)]
            if sheets.empty:
                raise ValueError(f"No sheets {sheet_name} in file {path}!")

            df = pd.concat([xl.parse(s, *args, **kwargs) for s in sheets])

        # read single sheet (if only one exists in file) ignoring sheet name
        else:
            df = pd.read_excel(xl, *args, **kwargs)

        # remove unnamed and empty columns, and rows were all values are nan
        def is_empty(name, s):
            if str(name).startswith("Unnamed: "):
                try:
                    if len(s) == 0 or all(np.isnan(s)):
                        return True
                except TypeError:
                    pass
            return False

        empty_cols = [c for c in df.columns if is_empty(c, df[c])]
        return df.drop(columns=empty_cols).dropna(axis=0, how="all")


def read_file(path, *args, **kwargs):
    """Read data from a file"""
    # extract kwargs that are intended for `format_data`
    format_kwargs = dict(index=kwargs.pop("index"))
    for c in [i for i in IAMC_IDX + ["year", "time", "value"] if i in kwargs]:
        format_kwargs[c] = kwargs.pop(c)
    return format_data(read_pandas(path, *args, **kwargs), **format_kwargs)


def _convert_r_columns(df):
    """Check and convert R-style year columns"""

    def strip_R_integer_prefix(c):
        try:
            first = c[0]
            second = c[1:]
            if first == "X":
                try:
                    #  bingo! was X2015 R-style, return the integer
                    return int(second)
                except:
                    # nope, not an int, fall down to final return statement
                    pass
        except:
            # not a string/iterable/etc, fall down to final return statement
            pass
        return c

    return df.set_axis(df.columns.map(strip_R_integer_prefix), axis="columns")


def _knead_data(df, **kwargs):
    """Replace, rename and concat according to user arguments"""

    # if `value` is given but not `variable`,
    # melt value columns and use column name as `variable`
    if "value" in kwargs and "variable" not in kwargs:
        value = kwargs.pop("value")
        value = value if islistable(value) else [value]
        _df = df.set_index(list(set(df.columns) - set(value)))
        dfs = []
        for v in value:
            if v not in df.columns:
                raise ValueError("column `{}` does not exist!".format(v))
            vdf = _df[v].to_frame().rename(columns={v: "value"})
            vdf["variable"] = v
            dfs.append(vdf.reset_index())
        df = pd.concat(dfs).reset_index(drop=True)

    # otherwise, rename columns or concat to IAMC-style or do a fill-by-value
    for col, value in kwargs.items():
        if col in df:
            raise ValueError(f"Conflict of kwarg with column `{col}` in dataframe!")

        if isstr(value) and value in df:
            df.rename(columns={value: col}, inplace=True)
        elif islistable(value) and all([c in df.columns for c in value]):
            df[col] = df.apply(lambda x: concat_with_pipe(x, value), axis=1)
            df.drop(value, axis=1, inplace=True)
        elif isstr(value):
            df[col] = value
        else:
            raise ValueError(f"Invalid argument for casting `{col}: {value}`")

    return df


def _format_from_legacy_database(df):
    """Process data from legacy databases (SSP and earlier)"""

    logger.info("Ignoring notes column in `data`")
    df.drop(columns="notes", inplace=True)
    col = df.columns[0]  # first column has database copyright notice
    df = df[~df[col].str.contains("database", case=False)]
    if "scenario" in df.columns and "model" not in df.columns:
        # model and scenario are jammed together in RCP data
        parts = df["scenario"].str.split("-", n=1, expand=True)
        df = df.assign(model=parts[0].str.strip(), scenario=parts[1].str.strip())

    return df


def _intuit_column_groups(df, index, include_index=False):
    """Check and categorise columns in dataframe"""

<<<<<<< HEAD
    if None in df.columns:
        raise ValueError("Unnamed column in `data`: None")

    # check that there is no column in the timeseries data with reserved/illegal names
    conflict_cols = [i for i in df.columns if i in ILLEGAL_COLS]
=======
    if include_index:
        existing_cols = pd.Index(df.index.names)
    else:
        existing_cols = pd.Index([])
    if isinstance(df, pd.Series):
        existing_cols = existing_cols.union(["value"])
    elif isinstance(df, pd.DataFrame):
        existing_cols = existing_cols.union(df.columns)

    # check that there is no column in the timeseries data with reserved names
    conflict_cols = [i for i in existing_cols if i in ILLEGAL_COLS]
>>>>>>> ca5205c2
    if conflict_cols:
        _cols = f"'{', '.join(conflict_cols)}'"
        _args = ", ".join([f"<alternative_column_name>='{i}'" for i in conflict_cols])
        raise ValueError(
            f"Illegal column{s(len(conflict_cols))} for timeseries data: {_cols}\n"
            f"Use `IamDataFrame(..., {_args})` to rename at initialization."
        )

    # check that index and required columns exist
    missing_index = [c for c in index if c not in existing_cols]
    if missing_index:
        raise ValueError(f"Missing index columns: {missing_index}")

    missing_required_col = [c for c in REQUIRED_COLS if c not in existing_cols]
    if missing_required_col:
        raise ValueError(f"Missing required columns: {missing_required_col}")

    # check whether data in wide format (standard IAMC) or long format (`value` column)
    if "value" in existing_cols:
        # check if time column is given as `year` (int) or `time` (datetime)
        if "year" in existing_cols and "time" not in existing_cols:
            time_col = "year"
        elif "time" in existing_cols and "year" not in existing_cols:
            time_col = "time"
        else:
            raise ValueError("Invalid time domain, must have either `year` or `time`!")
        extra_cols = [
            c
            for c in existing_cols
            if c not in index + REQUIRED_COLS + [time_col, "value"]
        ]
        data_cols = []
    else:
        # if in wide format, check if columns are years (int) or datetime
        cols = [c for c in existing_cols if c not in index + REQUIRED_COLS]
        year_cols, time_cols, extra_cols = [], [], []
        for i in cols:
            # if the column name can be cast to integer, assume it's a year column
            try:
                int(i)
                year_cols.append(i)

            # otherwise, try casting to datetime
            except (ValueError, TypeError):
                try:
                    dateutil.parser.parse(str(i))
                    time_cols.append(i)

                # neither year nor datetime, so it is an extra-column
                except ValueError:
                    extra_cols.append(i)

        if year_cols and not time_cols:
            time_col = "year"
            data_cols = sorted(year_cols)
        else:
            time_col = "time"
            data_cols = sorted(year_cols) + sorted(time_cols)
        if not data_cols:
            raise ValueError("Missing time domain")

    return time_col, extra_cols, data_cols


def _format_data_to_series(df, index):
    """Convert a long or wide pandas dataframe to a series with the required columns"""

    time_col, extra_cols, data_cols = _intuit_column_groups(df, index)

    _validate_complete_index(df[index + REQUIRED_COLS + extra_cols])

    idx_order = index + REQUIRED_COLS + [time_col] + extra_cols

    if data_cols:
        # wide format
        df = (
            df.set_index(index + REQUIRED_COLS + extra_cols)
            .rename_axis(columns=time_col)
            .stack(dropna=True)
            .rename("value")
            .reorder_levels(idx_order)
        )
    else:
        # long format
        df = df.set_index(idx_order)["value"].dropna()

    return df, time_col, extra_cols


def format_data(df, index, **kwargs):
    """Convert a pandas.Dataframe or pandas.Series to the required format"""

    # Fast-pass if `df` has the index and required columns as a pd.MultiIndex
    if set(df.index.names) >= set(index) | set(REQUIRED_COLS) and not kwargs:
        time_col, extra_cols, data_cols = _intuit_column_groups(
            df, index=index, include_index=True
        )

        if isinstance(df, pd.DataFrame):
            extra_cols_not_in_index = [c for c in extra_cols if c in df.columns]
            if extra_cols_not_in_index:
                df = df.set_index(extra_cols_not_in_index, append=True)

            if data_cols:
                df = df[data_cols].rename_axis(columns=time_col).stack().rename("value")
            else:
                df = df["value"]

        df = df.reorder_levels(index + REQUIRED_COLS + [time_col] + extra_cols).dropna()

    else:
        if isinstance(df, pd.Series):
            if not df.name:
                df = df.rename("value")
            df = df.reset_index()
        elif not list(df.index.names) == [None]:
            # reset the index if meaningful entries are included there
            df = df.reset_index()

        df = _convert_r_columns(df)

        if kwargs:
            df = _knead_data(df, **kwargs)

        # all lower case
        df.rename(
            columns={c: str(c).lower() for c in df.columns if isstr(c)}, inplace=True
        )

        if "notes" in df.columns:  # this came from a legacy database (SSP or earlier)
            df = _format_from_legacy_database(df)

        # replace missing units by an empty string for user-friendly filtering
        df = df.assign(unit=df["unit"].fillna(""))

        df, time_col, extra_cols = _format_data_to_series(df, index)

    # cast value column to numeric
    try:
        df = pd.to_numeric(df)
    except ValueError as e:
        # get the row number where the error happened
        row_nr_regex = re.compile(r"(?<=at position )\d+")
        row_nr = int(row_nr_regex.search(str(e)).group())
        short_error_regex = re.compile(r".*(?= at position \d*)")
        short_error = short_error_regex.search(str(e)).group()
        raise_data_error(f"{short_error} in `data`", df.iloc[[row_nr]])

    # format the time-column
    _time = [to_time(i) for i in get_index_levels(df.index, time_col)]
    df.index = replace_index_labels(df.index, time_col, _time)

    rows = df.index.duplicated()
    if any(rows):
        raise_data_error(
            "Duplicate rows in `data`", df[rows].index.to_frame(index=False)
        )
    del rows
    if df.empty:
        logger.warning("Formatted data is empty!")

    return df.sort_index(), index, time_col, extra_cols


def _validate_complete_index(df):
    """Validate that there are no nan's in the (index) columns"""
    null_cells = df.isnull()
    null_rows = null_cells.any(axis=1)
    if null_rows.any():
        null_cols = null_cells.any()
        cols = ", ".join(null_cols.index[null_cols])
        raise_data_error(
            f"Empty cells in `data` (columns: '{cols}')", df.loc[null_rows]
        )


def sort_data(data, cols):
    """Sort data rows and order columns by cols"""
    return data.sort_values(cols)[cols + ["value"]].reset_index(drop=True)


def merge_meta(left, right, ignore_conflict=False):
    """Merge two `meta` tables; raise if values are in conflict (optional)

    If conflicts are ignored, values in `left` take precedence over `right`.
    """
    left = left.copy()  # make a copy to not change the original object
    diff = right.index.difference(left.index)
    sect = right.index.intersection(left.index)

    # merge `right` into `left` for overlapping scenarios ( `sect`)
    if not sect.empty:
        # if not ignored, check that overlapping `meta` columns are equal
        if not ignore_conflict:
            cols = [i for i in right.columns if i in left.columns]
            if not left.loc[sect, cols].equals(right.loc[sect, cols]):
                conflict_idx = (
                    pd.concat([right.loc[sect, cols], left.loc[sect, cols]])
                    .drop_duplicates()
                    .index.drop_duplicates()
                )
                msg = "conflict in `meta` for scenarios {}".format(
                    [i for i in pd.DataFrame(index=conflict_idx).index]
                )
                raise ValueError(msg)
        # merge new columns
        cols = [i for i in right.columns if i not in left.columns]
        left = left.merge(
            right.loc[sect, cols], how="outer", left_index=True, right_index=True
        )

    # join `other.meta` for new scenarios (`diff`)
    if not diff.empty:
        left = pd.concat([left, right.loc[diff, :]], sort=False)

    # remove any columns that are all-nan
    return left.dropna(axis=1, how="all")


def find_depth(data, s="", level=None):
    """Return or assert the depth (number of ``|``) of variables

    Parameters
    ----------
    data : str or list of strings
        IAMC-style variables
    s : str, default ''
        remove leading `s` from any variable in `data`
    level : int or str, default None
        if None, return depth (number of ``|``); else, return list of booleans
        whether depth satisfies the condition (equality if level is int,
        >= if ``.+``,  <= if ``.-``)
    """
    if islistable(level):
        raise ValueError(
            "Level is only run with ints or strings, not lists. Use strings with "
            "integers and + or - to filter by ranges."
        )
    if isstr(data):
        return _find_depth([data], s, level)[0]

    return _find_depth(data, s, level)


def _find_depth(data, s="", level=None):
    """Internal implementation of `find_depth()´"""
    # remove wildcard as last character from string, escape regex characters
    _s = re.compile("^" + _escape_regexp(s.rstrip("*")))
    _p = re.compile("\\|")

    # find depth
    def _count_pipes(val):
        return len(_p.findall(re.sub(_s, "", val))) if _s.match(val) else None

    n_pipes = map(_count_pipes, to_list(data))

    # if no level test is specified, return the depth as (list of) int
    if level is None:
        return list(n_pipes)

    # if `level` is given, set function for finding depth level =, >=, <= |s
    if not isstr(level):
        test = lambda x: level == x if x is not None else False
    elif level[-1] == "-":
        level = int(level[:-1])
        test = lambda x: level >= x if x is not None else False
    elif level[-1] == "+":
        level = int(level[:-1])
        test = lambda x: level <= x if x is not None else False
    else:
        raise ValueError("Unknown level type: `{}`".format(level))

    return list(map(test, n_pipes))


def pattern_match(
    data, values, level=None, regexp=False, has_nan=False, return_codes=False
):
    """Return list where data matches values

    The function matches model/scenario names, variables, regions
    and meta columns to pseudo-regex (if `regexp == False`)
    for filtering (str, int, bool)
    """
    codes = []
    matches = np.zeros(len(data), dtype=bool)
    values = values if islistable(values) else [values]

    # issue (#40) with string-to-nan comparison, replace nan by empty string
    _data = data.fillna("") if has_nan else data

    for s in values:
        if return_codes and isinstance(data, pd.Index):
            try:
                codes.append(data.get_loc(s))
                continue
            except KeyError:
                pass

        if isstr(s):
            pattern = re.compile(_escape_regexp(s) + "$" if not regexp else s)
            depth = True if level is None else find_depth(_data, s, level)
            matches |= data.str.match(pattern) & depth
        else:
            matches = np.logical_or(matches, data == s)

    if return_codes:
        codes.extend(np.where(matches)[0])
        return codes

    return matches


def _escape_regexp(s):
    """Escape characters with specific regexp use"""
    return (
        str(s)
        .replace("|", "\\|")
        .replace(".", "\.")  # `.` has to be replaced before `*`
        .replace("*", ".*")
        .replace("+", "\+")
        .replace("(", "\(")
        .replace(")", "\)")
        .replace("$", "\\$")
    )


def print_list(x, n):
    """Return a printable string of a list shortened to n characters"""
    # if list is empty, only write count
    if len(x) == 0:
        return "(0)"

    # write number of elements, subtract count added at end from line width
    x = [i if i != "" else "''" for i in map(str, x)]
    count = f" ({len(x)})"
    n -= len(count)

    # if not enough space to write first item, write shortest sensible line
    if len(x[0]) > n - 5:
        return "..." + count

    # if only one item in list
    if len(x) == 1:
        return f"{x[0]} (1)"

    # add first item
    lst = f"{x[0]}, "
    n -= len(lst)

    # if possible, add last item before number of elements
    if len(x[-1]) + 4 > n:
        return lst + "..." + count
    else:
        count = f"{x[-1]}{count}"
        n -= len({x[-1]}) + 3

    # iterate over remaining entries until line is full
    for i in x[1:-1]:
        if len(i) + 6 <= n:
            lst += f"{i}, "
            n -= len(i) + 2
        else:
            lst += "... "
            break

    return lst + count


def to_time(x):
    """Cast a value to either year (int) or datetime"""

    # if the column name can be cast to integer, assume it's a year column
    try:
        j = int(x)
        is_year = True

    # otherwise, try casting to Timestamp (pandas-equivalent of datetime)
    except (ValueError, TypeError):
        try:
            j = pd.Timestamp(x)
            is_year = False
        except ValueError:
            raise ValueError(f"Invalid time domain: {x}")

    # This is to guard against "years" with decimals (e.g., '2010.5')
    if is_year and float(x) != j:
        raise ValueError(f"Invalid time domain: {x}")

    return j


def to_int(x, index=False):
    """Formatting series or timeseries columns to int and checking validity

    If `index=False`, the function works on the :class:`pandas.Series` x;
    else, the function casts the index of x to int and returns x with new index
    """
    _x = x.index if index else x
    cols = list(map(int, _x))
    error = _x[cols != _x]
    if not error.empty:
        raise ValueError(f"Invalid values: {error}")
    if index:
        x.index = cols
        return x
    else:
        return _x


def concat_with_pipe(x, cols=None):
    """Concatenate a pandas.Series x using ``|``, drop None or numpy.nan"""
    cols = cols or x.index
    return "|".join([x[i] for i in cols if x[i] not in [None, np.nan]])


def reduce_hierarchy(x, depth):
    """Reduce the hierarchy (indicated by ``|``) of x to the specified depth"""
    _x = x.split("|")
    depth = len(_x) + depth - 1 if depth < 0 else depth
    return "|".join(_x[0 : (depth + 1)])


def get_variable_components(x, level, join=False):
    """Return components for requested level in a list or join these in a str.

    Parameters
    ----------
    x : str
        Uses ``|`` to separate the components of the variable.
    level : int or list of int
        Position of the component.
    join : bool or str, optional
        If True, IAMC-style (``|``) is used as separator for joined components.
    """
    _x = x.split("|")
    if join is False:
        return [_x[i] for i in level] if islistable(level) else _x[level]
    else:
        level = [level] if type(level) == int else level
        join = "|" if join is True else join
        return join.join([_x[i] for i in level])


def s(n):
    """Return an s if n!=1 for nicer formatting of log messages"""
    return "s" if n != 1 else ""<|MERGE_RESOLUTION|>--- conflicted
+++ resolved
@@ -252,13 +252,6 @@
 def _intuit_column_groups(df, index, include_index=False):
     """Check and categorise columns in dataframe"""
 
-<<<<<<< HEAD
-    if None in df.columns:
-        raise ValueError("Unnamed column in `data`: None")
-
-    # check that there is no column in the timeseries data with reserved/illegal names
-    conflict_cols = [i for i in df.columns if i in ILLEGAL_COLS]
-=======
     if include_index:
         existing_cols = pd.Index(df.index.names)
     else:
@@ -270,7 +263,11 @@
 
     # check that there is no column in the timeseries data with reserved names
     conflict_cols = [i for i in existing_cols if i in ILLEGAL_COLS]
->>>>>>> ca5205c2
+    if None in df.columns:
+        raise ValueError("Unnamed column in `data`: None")
+
+    # check that there is no column in the timeseries data with reserved/illegal names
+    conflict_cols = [i for i in df.columns if i in ILLEGAL_COLS]
     if conflict_cols:
         _cols = f"'{', '.join(conflict_cols)}'"
         _args = ", ".join([f"<alternative_column_name>='{i}'" for i in conflict_cols])
