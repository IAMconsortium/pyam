import copy
import importlib
import itertools
import logging
import os
import sys

import numpy as np
import pandas as pd

from pathlib import Path
from tempfile import TemporaryDirectory

try:
    from datapackage import Package
    HAS_DATAPACKAGE = True
except ImportError:
    Package = None
    HAS_DATAPACKAGE = False

try:
    import ixmp
    ixmp.TimeSeries
    has_ix = True
except (ImportError, AttributeError):
    has_ix = False

from pyam import plotting
from pyam.run_control import run_control
from pyam.utils import (
    write_sheet,
    read_file,
    read_pandas,
    format_data,
    format_time_col,
    merge_meta,
    get_keep_col,
    find_depth,
    pattern_match,
    years_match,
    month_match,
    hour_match,
    day_match,
    datetime_match,
    isstr,
    islistable,
    print_list,
    META_IDX,
    YEAR_IDX,
    IAMC_IDX,
    SORT_IDX
)
from pyam.read_ixmp import read_ix
from pyam.timeseries import fill_series
from pyam.plotting import mpl_args_to_meta_cols
from pyam._aggregate import _aggregate, _aggregate_region, _aggregate_time,\
    _aggregate_recursive, _group_and_agg
from pyam.units import convert_unit
from pyam.index import get_index_levels, append_index_level
from pyam.logging import deprecation_warning

logger = logging.getLogger(__name__)


class IamDataFrame(object):
    """Scenario timeseries data following the IAMC-structure

    The class provides a number of diagnostic features (including validation of
    data, completeness of variables provided), processing tools (e.g.,
    unit conversion), as well as visualization and plotting tools.

    Parameters
    ----------
    data : ixmp.Scenario, pd.DataFrame or data file
        an instance of an :class:`ixmp.Scenario`, :class:`pandas.DataFrame`,
        or data file with the required data columns.
        A pandas.DataFrame can have the required data as columns or index.
        Support is provided additionally for R-style data columns for years,
        like "X2015", etc.
    kwargs
        If `value=<col>`, melt column `<col>` to 'value' and use `<col>` name
        as 'variable'; or mapping of required columns (:code:`IAMC_IDX`) to
        any of the following:

        - one column in `data`
        - multiple columns, to be concatenated by :code:`|`
        - a string to be used as value for this column

        A :class:`pandas.DataFrame` with suitable `meta` indicators can be
        passed as `meta=<df>`. The index will be downselected to those
        scenarios that have timeseries data.

    Notes
    -----
    When initializing an :class:`IamDataFrame` from an xlsx file,
    |pyam| will per default look for the sheets 'data' and 'meta' to
    populate the respective tables. Custom sheet names can be specified with
    kwargs :code:`sheet_name` ('data') and :code:`meta_sheet_name` ('meta')
    Calling the class with :code:`meta_sheet_name=False` will
    skip the import of the 'meta' table.

    When initializing an :class:`IamDataFrame` from an object that is already
    an :class:`IamDataFrame` instance, the new object will be hard-linked to
    all attributes of the original object - so any changes on one object
    (e.g., with :code:`inplace=True`) may also modify the other object!
    This is intended behaviour and consistent with pandas but may be confusing
    for those who are not used to the pandas/Python universe.
    """
    def __init__(self, data, **kwargs):
        """Initialize an instance of an IamDataFrame"""
        if isinstance(data, IamDataFrame):
            if kwargs:
                msg = 'Invalid arguments `{}` for initializing an IamDataFrame'
                raise ValueError(msg.format(kwargs))
            for attr, value in data.__dict__.items():
                setattr(self, attr, value)
        else:
            self._init(data, **kwargs)

    def _init(self, data, **kwargs):
        """Process data and set attributes for new instance"""
        # pop kwarg for meta_sheet_name (prior to reading data from file)
        meta_sheet = kwargs.pop('meta_sheet_name', 'meta')

        # import data from pd.DataFrame or read from source
        if isinstance(data, pd.DataFrame) or isinstance(data, pd.Series):
            meta = kwargs.pop('meta') if 'meta' in kwargs else None
            _data = format_data(data.copy(), **kwargs)
        elif has_ix and isinstance(data, ixmp.TimeSeries):
            # TODO read meta indicators from ixmp
            meta = None
            _data = read_ix(data, **kwargs)
        else:
            meta = None
            logger.info('Reading file `{}`'.format(data))
            _data = read_file(data, **kwargs)

        _df, self.time_col, self.extra_cols = _data
        self._LONG_IDX = IAMC_IDX + [self.time_col] + self.extra_cols
        # cast time_col to desired format
        self._data = _df.set_index(self._LONG_IDX).value

        # define `meta` dataframe for categorization & quantitative indicators
        self.meta = pd.DataFrame(index=_make_index(self._data))
        self.reset_exclude()

        # merge meta dataframe (if given in kwargs)
        if meta is not None:
            self.meta = merge_meta(meta.loc[_make_index(self.data)],
                                   self.meta, ignore_meta_conflict=True)

        # if initializing from xlsx, try to load `meta` table from file
        if isstr(data) and data.endswith('.xlsx') and meta_sheet is not False\
                and meta_sheet in pd.ExcelFile(data).sheet_names:
            self.load_meta(data, sheet_name=meta_sheet)

        # add time domain and extra-cols as attributes
        if self.time_col == 'year':
            setattr(self, 'year', get_index_levels(self._data, 'year'))
        else:
            setattr(self, 'time', pd.Index(
                get_index_levels(self._data, 'time')))
        for c in self.extra_cols:
            setattr(self, c, get_index_levels(self._data, c))

        # execute user-defined code
        if 'exec' in run_control():
            self._execute_run_control()

    def __getitem__(self, key):
        _key_check = [key] if isstr(key) else key
        if set(_key_check).issubset(self.meta.columns):
            return self.meta.__getitem__(key)
        else:
            return self.data.__getitem__(key)

    def __setitem__(self, key, value):
        deprecation_warning('Please use `set_meta` or `rename`.',
                            'Item assignment')
        _key_check = [key] if isstr(key) else key
        if set(_key_check).issubset(self.meta.columns):
            self.meta.__setitem__(key, value)
        else:
            df = self.data
            df.__setitem__(key, value)
            self.data = df

    def __len__(self):
        return self.data.__len__()

    def __repr__(self):
        return self.info()

    def info(self, n=80, meta_rows=5, memory_usage=False):
        """Print a summary of the object index dimensions and meta indicators

        Parameters
        ----------
        n : int
            The maximum line length
        meta_rows : int
            The maximum number of meta indicators printed
        """
        # concatenate list of index dimensions and levels
        info = f'{type(self)}\nIndex dimensions:\n'
        c1 = max([len(i) for i in self._LONG_IDX]) + 1
        c2 = n - c1 - 5
        info += '\n'.join(
            [f' * {i:{c1}}: {print_list(get_index_levels(self._data, i), c2)}'
             for i in META_IDX])

        # concatenate list of index of _data (not in META_IDX)
        info += '\nTimeseries data coordinates:\n'
        info += '\n'.join(
            [f'   {i:{c1}}: {print_list(get_index_levels(self._data, i), c2)}'
             for i in self._LONG_IDX if i not in META_IDX])

        # concatenate list of (head of) meta indicators and levels/values
        def print_meta_row(m, t, lst):
            _lst = print_list(lst, n - len(m) - len(t) - 7)
            return f'   {m} ({t}) {_lst}'

        info += '\nMeta indicators:\n'
        info += '\n'.join(
            [print_meta_row(m, t, self.meta[m].unique())
             for m, t in zip(self.meta.columns[0:meta_rows],
                             self.meta.dtypes[0:meta_rows])])
        # print `...` if more than `meta_rows` columns
        if len(self.meta.columns) > meta_rows:
            info += '\n * ...'

        # add info on size (optional)
        if memory_usage:
            size = self._data.memory_usage() + sum(self.meta.memory_usage())
            info += f'\nMemory usage: {size} bytes'

        return info

    def _execute_run_control(self):
        for module_block in run_control()['exec']:
            fname = module_block['file']
            functions = module_block['functions']

            dirname = os.path.dirname(fname)
            if dirname:
                sys.path.append(dirname)

            module = os.path.basename(fname).split('.')[0]
            mod = importlib.import_module(module)
            for func in functions:
                f = getattr(mod, func)
                f(self)

    @property
<<<<<<< HEAD
    def index(self):
        """Return all model-scenario combinations as :class:`pandas.MultiIndex`

        The index allows to loop over the available model-scenario combinations
        using:

        .. code-block:: python

            for model, scenario in df.index:
                ...
        """
        return self.meta.index
=======
    def model(self):
        """Return the list of (unique) model names"""
        return get_index_levels(self.meta, 'model')

    @property
    def scenario(self):
        """Return the list of (unique) scenario names"""
        return get_index_levels(self.meta, 'scenario')

    @property
    def region(self):
        """Return the list of (unique) regions"""
        return get_index_levels(self._data, 'region')

    @property
    def variable(self):
        """Return the list of (unique) variables"""
        return get_index_levels(self._data, 'variable')

    @property
    def unit(self):
        """Return the list of (unique) units"""
        return get_index_levels(self._data, 'unit')
>>>>>>> 97f6c765

    @property
    def data(self):
        """Return the timeseries data as a long :class:`pandas.DataFrame`"""
        if self.empty:  # reset_index fails on empty with `datetime` column
            return pd.DataFrame([], columns=self._LONG_IDX + ['value'])
        return self._data.reset_index()

    @data.setter
    def data(self, df):
        """Set the timeseries data from a long :class:`pandas.DataFrame`"""
        self._data = format_time_col(df, self.time_col)\
            .set_index(self._LONG_IDX).value

    def copy(self):
        """Make a deepcopy of this object

        See :func:`copy.deepcopy` for details.
        """
        return copy.deepcopy(self)

    def head(self, *args, **kwargs):
        """Identical to :meth:`pandas.DataFrame.head()` operating on data"""
        return self.data.head(*args, **kwargs)

    def tail(self, *args, **kwargs):
        """Identical to :meth:`pandas.DataFrame.tail()` operating on data"""
        return self.data.tail(*args, **kwargs)

    @property
    def empty(self):
        """Indicator whether this object is empty"""
        return self._data.empty

    def equals(self, other):
        """Test if two objects contain the same data and meta indicators

        This function allows two IamDataFrame instances to be compared against
        each other to see if they have the same timeseries data and meta
        indicators. nan's in the same location of the meta table are considered
        equal.

        Parameters
        ----------
        other : IamDataFrame
            the other :class:`IamDataFrame` to be compared with `self`
        """
        if not isinstance(other, IamDataFrame):
            raise ValueError('`other` is not an `IamDataFrame` instance')

        if compare(self, other).empty and self.meta.equals(other.meta):
            return True
        else:
            return False

    def models(self):
        """Get a list of models"""
        # TODO: deprecate in release >=0.9
        deprecation_warning('Use the attribute `model` instead.')
        return pd.Series(self.meta.index.levels[0])

    def scenarios(self):
        """Get a list of scenarios"""
        # TODO: deprecate in release >=0.9
        deprecation_warning('Use the attribute `scenario` instead.')
        return pd.Series(self.meta.index.levels[1])

    def regions(self):
        """Get a list of regions"""
        # TODO: deprecate in release >=0.9
        deprecation_warning('Use the attribute `region` instead.')
        return pd.Series(get_index_levels(self._data, 'region'), name='region')

    def variables(self, include_units=False):
        """Get a list of variables

        Parameters
        ----------
        include_units : boolean, default False
            include the units
        """
        if not include_units:
            _var = 'variable'
            deprecation_warning('Use the attribute `variable` instead.')
            return pd.Series(get_index_levels(self._data, _var), name=_var)

        # else construct dataframe from variable and unit levels
        return (
            pd.DataFrame(zip(self._data.index.get_level_values('variable'),
                             self._data.index.get_level_values('unit')),
                         columns=['variable', 'unit'])
            .drop_duplicates().sort_values('variable').reset_index(drop=True)
        )

    def append(self, other, ignore_meta_conflict=False, inplace=False,
               **kwargs):
        """Append any IamDataFrame-like object to this object

        Indicators in `other.meta` that are not in `self.meta` are merged.
        Missing values are set to `NaN`.
        Conflicting `data` rows always raise a `ValueError`.

        Parameters
        ----------
        other : IamDataFrame, ixmp.Scenario, pandas.DataFrame or data file
            Any object castable as IamDataFrame to be appended
        ignore_meta_conflict : bool, default False
            If False and `other` is an IamDataFrame, raise an error if
            any meta columns present in `self` and `other` are not identical.
        inplace : bool, default False
            If True, do operation inplace and return None
        kwargs
            Passed to :class:`IamDataFrame(other, **kwargs) <IamDataFrame>`
            if `other` is not already an IamDataFrame

        Returns
        -------
        IamDataFrame
            If *inplace* is :obj:`False`.
        None
            If *inplace* is :obj:`True`.

        Raises
        ------
        ValueError
            If time domain or other timeseries data index dimension don't match
        """
        if not isinstance(other, IamDataFrame):
            other = IamDataFrame(other, **kwargs)
            ignore_meta_conflict = True

        if self.time_col != other.time_col:
            raise ValueError('Incompatible time format (`year` vs. `time`)')

        if self._data.index.names != other._data.index.names:
            raise ValueError('Incompatible timeseries data index dimensions')

        ret = self.copy() if not inplace else self

        # merge `meta` tables
        ret.meta = merge_meta(ret.meta, other.meta, ignore_meta_conflict)

        # append other.data (verify integrity for no duplicates)
        _data = ret._data.append(other._data, verify_integrity=True)

        # merge extra columns in `data` and set `self._LONG_IDX`
        ret.extra_cols += [i for i in other.extra_cols
                           if i not in ret.extra_cols]
        ret._LONG_IDX = IAMC_IDX + [ret.time_col] + ret.extra_cols
        ret._data = _data.sort_index()

        if not inplace:
            return ret

    def pivot_table(self, index, columns, values='value',
                    aggfunc='count', fill_value=None, style=None):
        """Returns a pivot table

        Parameters
        ----------
        index : str or list of str
            rows for Pivot table
        columns : str or list of str
            columns for Pivot table
        values : str, default 'value'
            dataframe column to aggregate or count
        aggfunc : str or function, default 'count'
            function used for aggregation,
            accepts 'count', 'mean', and 'sum'
        fill_value : scalar, default None
            value to replace missing values with
        style : str, default None
            output style for pivot table formatting
            accepts 'highlight_not_max', 'heatmap'
        """
        index = [index] if isstr(index) else index
        columns = [columns] if isstr(columns) else columns

        if values != 'value':
            raise ValueError("This method only supports `values='value'`!")

        df = self._data

        # allow 'aggfunc' to be passed as string for easier user interface
        if isstr(aggfunc):
            if aggfunc == 'count':
                df = self._data.groupby(index + columns).count()
                fill_value = 0
            elif aggfunc == 'mean':
                df = self._data.groupby(index + columns).mean()\
                    .round(2)
                fill_value = 0 if style == 'heatmap' else ""
            elif aggfunc == 'sum':
                df = self._data.groupby(index + columns).sum()
                fill_value = 0 if style == 'heatmap' else ""

        df = df.unstack(level=columns, fill_value=fill_value)
        return df

    def interpolate(self, time):
        """Interpolate missing values in timeseries (linear interpolation)

        Parameters
        ----------
        time : int or datetime
             Year or :class:`datetime.datetime` to be interpolated.
             This must match the datetime/year format of `self`.
        """
        if self.time_col == 'year' and not isinstance(time, int):
            raise ValueError(
                'The `time` argument `{}` is not an integer'.format(time)
            )

        # get data in wide format, drop rows where value is already defined
        df = self.timeseries()
        if time in df.columns:
            df = df[np.isnan(df[time])]

        # apply fill_series, re-add time dimension to index, set series name
        _values = df.apply(fill_series, raw=False, axis=1, time=time).dropna()
        _values.index = append_index_level(
            index=_values.index, codes=[0] * len(_values),
            level=[time], name=self.time_col, order=self._data.index.names)
        _values.name = 'value'

        # append interpolated values to `_data` and sort index
        self._data = self._data.append(_values).sort_index()

    def swap_time_for_year(self, inplace=False):
        """Convert the `time` column to `year`.

        Parameters
        ----------
        inplace : bool, default False
            if True, do operation inplace and return None

        Raises
        ------
        ValueError
            "time" is not a column of `self.data`
        """
        if "time" not in self.data:
            raise ValueError("time column must be datetime to use this method")

        ret = self.copy() if not inplace else self

        _data = ret.data
        _data["year"] = _data["time"].apply(lambda x: x.year)
        _data = _data.drop("time", axis="columns")
        ret._LONG_IDX = [v if v != "time" else "year" for v in ret._LONG_IDX]

        if any(_data[ret._LONG_IDX].duplicated()):
            error_msg = ('swapping time for year will result in duplicate '
                         'rows in `data`!')
            raise ValueError(error_msg)
        ret._data = _data.set_index(IAMC_IDX)

        if not inplace:
            return ret

    def as_pandas(self, meta_cols=True, with_metadata=None):
        """Return object as a pandas.DataFrame

        Parameters
        ----------
        meta_cols : list, default None
            join `data` with all `meta` columns if True (default)
            or only with columns in list, or return copy of `data` if False
        """
        # TODO: deprecate/remove `with_metadata` in release >=0.8
        if with_metadata is not None:
            deprecation_warning('Please use `meta_cols` instead.',
                                'The argument `with_metadata')
            meta_cols = mpl_args_to_meta_cols(self, **with_metadata) \
                if isinstance(with_metadata, dict) else with_metadata

        # merge data and (downselected) meta, or return copy of data
        if meta_cols:
            meta_cols = self.meta.columns if meta_cols is True else meta_cols
            return (
                self.data
                .set_index(META_IDX)
                .join(self.meta[meta_cols])
                .reset_index()
            )
        else:
            return self.data.copy()

    def timeseries(self, iamc_index=False):
        """Returns `data` as :class:`pandas.DataFrame` in wide format

        Parameters
        ----------
        iamc_index : bool, default False
            if True, use `['model', 'scenario', 'region', 'variable', 'unit']`;
            else, use all 'data' columns

        Raises
        ------
        ValueError
            `IamDataFrame` is empty
        ValueError
            reducing to IAMC-index yields an index with duplicates
        """
        if self.empty:
            raise ValueError('this `IamDataFrame` is empty')

        df = self._data.unstack(level=self.time_col).rename_axis(None, axis=1)

        if df.index.has_duplicates:
            raise ValueError('timeseries object has duplicates in index ',
                             'use `iamc_index=False`')
        return df

    def reset_exclude(self):
        """Reset exclusion assignment for all scenarios to `exclude: False`"""
        self.meta['exclude'] = False

    def set_meta(self, meta, name=None, index=None):
        """Add meta indicators as pandas.Series, list or value (int/float/str)

        Parameters
        ----------
        meta : pandas.Series, list, int, float or str
            column to be added to 'meta'
            (by `['model', 'scenario']` index if possible)
        name : str, optional
            meta column name (defaults to meta `pandas.Series.name`);
            either `meta.name` or the name kwarg must be defined
        index : IamDataFrame, pandas.DataFrame or pandas.MultiIndex, optional
            index to be used for setting meta column (`['model', 'scenario']`)
        """
        # check that name is valid and doesn't conflict with data columns
        if (name or (hasattr(meta, 'name') and meta.name)) in [None, False]:
            raise ValueError('Must pass a name or use a named pd.Series')
        name = name or meta.name
        if name in self.data.columns:
            raise ValueError(f'A column `{name}` already exists in `data`!')

        # check if meta has a valid index and use it for further workflow
        if hasattr(meta, 'index') and hasattr(meta.index, 'names') \
                and set(META_IDX).issubset(meta.index.names):
            index = meta.index

        # if no valid index is provided, add meta as new column `name` and exit
        if index is None:
            self.meta[name] = list(meta) if islistable(meta) else meta
            return  # EXIT FUNCTION

        # use meta.index if index arg is an IamDataFrame
        if isinstance(index, IamDataFrame):
            index = index.meta.index
        # turn dataframe to index if index arg is a DataFrame
        if isinstance(index, pd.DataFrame):
            index = index.set_index(META_IDX).index
        if not isinstance(index, pd.MultiIndex):
            raise ValueError('index cannot be coerced to pd.MultiIndex')

        # raise error if index is not unique
        if index.duplicated().any():
            raise ValueError("non-unique ['model', 'scenario'] index!")

        # create pd.Series from meta, index and name if provided
        meta = pd.Series(data=meta, index=index, name=name)

        # reduce index dimensions to model-scenario only
        meta = (
            meta
            .reset_index()
            .reindex(columns=META_IDX + [name])
            .set_index(META_IDX)
        )

        # check if trying to add model-scenario index not existing in self
        diff = meta.index.difference(self.meta.index)
        if not diff.empty:
            msg = 'Adding meta for non-existing scenarios:\n{}'
            raise ValueError(msg.format(diff))

        self._new_meta_column(name)
        self.meta[name] = meta[name].combine_first(self.meta[name])

    def set_meta_from_data(self, name, method=None, column='value', **kwargs):
        """Add meta indicators from downselected timeseries data of self

        Parameters
        ----------
        name : str
            column name of the 'meta' table
        method : function, optional
            method for aggregation
            (e.g., :func:`numpy.max <numpy.ndarray.max>`);
            required if downselected data do not yield unique values
        column : str, optional
            the column from `data` to be used to derive the indicator
        kwargs
            passed to :meth:`filter` for downselected data
        """
        _data = self.filter(**kwargs).data
        if method is None:
            meta = _data.set_index(META_IDX)[column]
        else:
            meta = _data.groupby(META_IDX)[column].apply(method)
        self.set_meta(meta, name)

    def categorize(self, name, value, criteria,
                   color=None, marker=None, linestyle=None):
        """Assign scenarios to a category according to specific criteria

        Parameters
        ----------
        name : str
            column name of the 'meta' table
        value : str
            category identifier
        criteria : dict
            dictionary with variables mapped to applicable checks
            ('up' and 'lo' for respective bounds, 'year' for years - optional)
        color : str
            assign a color to this category for plotting
        marker : str
            assign a marker to this category for plotting
        linestyle : str
            assign a linestyle to this category for plotting
        """
        # add plotting run control
        for kind, arg in [('color', color), ('marker', marker),
                          ('linestyle', linestyle)]:
            if arg:
                run_control().update({kind: {name: {value: arg}}})
        # find all data that matches categorization
        rows = _apply_criteria(self._data, criteria,
                               in_range=True, return_test='all')
        idx = _make_index(rows)

        if len(idx) == 0:
            logger.info("No scenarios satisfy the criteria")
            return  # EXIT FUNCTION

        # update meta dataframe
        self._new_meta_column(name)
        self.meta.loc[idx, name] = value
        msg = '{} scenario{} categorized as `{}: {}`'
        logger.info(msg.format(len(idx), '' if len(idx) == 1 else 's',
                                 name, value))

    def _new_meta_column(self, name):
        """Add a column to meta if it doesn't exist, set value to nan"""
        if name is None:
            raise ValueError('cannot add a meta column `{}`'.format(name))
        if name not in self.meta:
            self.meta[name] = np.nan

    def require_variable(self, variable, unit=None, year=None,
                         exclude_on_fail=False):
        """Check whether all scenarios have a required variable

        Parameters
        ----------
        variable : str
            required variable
        unit : str, default None
            name of unit (optional)
        year : int or list, default None
            check whether the variable exists for ANY of the years (if a list)
        exclude_on_fail : bool, default False
            flag scenarios missing the required variables as `exclude: True`
        """
        criteria = {'variable': variable}
        if unit:
            criteria.update({'unit': unit})
        if year:
            criteria.update({'year': year})

        keep = self._apply_filters(**criteria)
        idx = self.meta.index.difference(_meta_idx(self.data[keep]))

        n = len(idx)
        if n == 0:
            logger.info('All scenarios have the required variable `{}`'
                          .format(variable))
            return

        msg = '{} scenario does not include required variable `{}`' if n == 1 \
            else '{} scenarios do not include required variable `{}`'

        if exclude_on_fail:
            self.meta.loc[idx, 'exclude'] = True
            msg += ', marked as `exclude: True` in `meta`'

        logger.info(msg.format(n, variable))
        return pd.DataFrame(index=idx).reset_index()

    def validate(self, criteria={}, exclude_on_fail=False):
        """Validate scenarios using criteria on timeseries values

        Returns all scenarios which do not match the criteria and prints a log
        message, or returns None if all scenarios match the criteria.

        When called with `exclude_on_fail=True`, scenarios not
        satisfying the criteria will be marked as `exclude=True`.

        Parameters
        ----------
        criteria : dict
           dictionary with variable keys and validation mappings
            ('up' and 'lo' for respective bounds, 'year' for years)
        exclude_on_fail : bool, optional
            flag scenarios failing validation as `exclude: True`

        Returns
        -------
        :class:`pandas.DataFrame`
            All data points that do not satisfy the criteria.
        None
            If all scenarios satisfy the criteria.
        """
        df = _apply_criteria(self._data, criteria, in_range=False)

        if not df.empty:
            msg = '{} of {} data points do not satisfy the criteria'
            logger.info(msg.format(len(df), len(self.data)))

            if exclude_on_fail and len(df) > 0:
                self._exclude_on_fail(df)
            return df.reset_index()

    def rename(self, mapping=None, inplace=False, append=False,
               check_duplicates=True, **kwargs):
        """Rename and aggregate columns using `groupby().sum()` on values

        When renaming models or scenarios, the uniqueness of the index must be
        maintained, and the function will raise an error otherwise.

        Renaming is only applied to any data row that matches for all
        columns given in `mapping`. Renaming can only be applied to the `model`
        and `scenario` columns, or to other data columns simultaneously.

        Parameters
        ----------
        mapping : dict or kwargs
            mapping of column name to rename-dictionary of that column

            .. code-block:: python

               dict(<column_name>: {<current_name_1>: <target_name_1>,
                                    <current_name_2>: <target_name_2>})

            or kwargs as `column_name={<current_name_1>: <target_name_1>, ...}`
        inplace : bool, default False
            if True, do operation inplace and return None
        append : bool, default False
            append renamed timeseries to `self` and return None;
            else return new `IamDataFrame`
        check_duplicates: bool, default True
            check whether conflict between existing and renamed data exists.
            If True, raise ValueError; if False, rename and merge
            with :meth:`groupby().sum() <pandas.core.groupby.GroupBy.sum>`.
        """
        # combine `mapping` arg and mapping kwargs, ensure no rename conflicts
        mapping = mapping or {}
        duplicate = set(mapping).intersection(kwargs)
        if duplicate:
            msg = 'conflicting rename args for columns `{}`'.format(duplicate)
            raise ValueError(msg)
        mapping.update(kwargs)

        # determine columns that are not `model` or `scenario`
        data_cols = set(self._LONG_IDX) - set(META_IDX)

        # changing index and data columns can cause model-scenario mismatch
        if any(i in mapping for i in META_IDX)\
                and any(i in mapping for i in data_cols):
            msg = 'Renaming index and data cols simultaneously not supported!'
            raise ValueError(msg)

        # translate rename mapping to `filter()` arguments
        filters = {col: _from.keys() for col, _from in mapping.items()}

        # if append is True, downselect and append renamed data
        if append:
            df = self.filter(**filters)
            # note that `append(other, inplace=True)` returns None
            return self.append(df.rename(mapping), inplace=inplace)

        # if append is False, iterate over rename mapping and do groupby
        ret = self.copy() if not inplace else self

        # renaming is only applied where a filter matches for all given columns
        rows = ret._apply_filters(**filters)
        idx = ret.meta.index.isin(_make_index(ret.data[rows]))

        # if `check_duplicates`, do the rename on a copy until after the check
        # _data = ret.data.copy() if check_duplicates else ret.data
        # TODO reactivate this avoidance of creating a copy
        _data = ret.data

        # apply renaming changes
        for col, _mapping in mapping.items():
            if col in META_IDX:
                _index = pd.DataFrame(index=ret.meta.index).reset_index()
                _index.loc[idx, col] = _index.loc[idx, col].replace(_mapping)
                if _index.duplicated().any():
                    raise ValueError('Renaming to non-unique `{}` index!'
                                     .format(col))
                ret.meta.index = _index.set_index(META_IDX).index
            elif col not in data_cols:
                raise ValueError('Renaming by `{}` not supported!'.format(col))
            _data.loc[rows, col] = _data.loc[rows, col].replace(_mapping)

        # check if duplicates exist between the renamed and not-renamed data
        if check_duplicates:
            merged = (
                _data.loc[rows, self._LONG_IDX].drop_duplicates().append(
                    _data.loc[~rows, self._LONG_IDX].drop_duplicates())
            )
            if any(merged.duplicated()):
                msg = 'Duplicated rows between original and renamed data!\n{}'
                conflict_rows = merged.loc[merged.duplicated(), self._LONG_IDX]
                raise ValueError(msg.format(conflict_rows.drop_duplicates()))

        # merge using `groupby().sum()`
        ret.data = _data.groupby(ret._LONG_IDX).sum().reset_index()

        if not inplace:
            return ret

    def convert_unit(self, current, to, factor=None, registry=None,
                     context=None, inplace=False):
        r"""Convert all data having *current* units to new units.

        If *factor* is given, existing values are multiplied by it, and the
        *to* units are assigned to the 'unit' column.

        Otherwise, the :mod:`pint` package is used to convert from *current* ->
        *to* units without an explicit conversion factor. Pint natively handles
        conversion between any standard (SI) units that have compatible
        dimensionality, such as exajoule to terawatt-hours, :code:`EJ -> TWh`,
        or tonne per year to gram per second, :code:`t / yr -> g / sec`.

        The default *registry* includes additional unit definitions relevant
        for integrated assessment models and energy systems analysis, via the
        `iam-units <https://github.com/IAMconsortium/units>`_ package.
        This registry can also be accessed directly, using:

        .. code-block:: python

            from iam_units import registry

        When using this registry, *current* and *to* may contain the symbols of
        greenhouse gas (GHG) species, such as 'CO2e', 'C', 'CH4', 'N2O',
        'HFC236fa', etc., as well as lower-case aliases like 'co2' supported by
        :mod:`pyam`. In this case, *context* must contain 'gwp\_' followed by
        the name of a specific global warming potential (GWP) metric supported
        by :mod:`iam_units`, e.g. 'gwp_AR5GWP100'.

        Rows with units other than *current* are not altered.

        Parameters
        ----------
        current : str
            Current units to be converted.
        to : str
            New unit (to be converted to) or symbol for target GHG species. If
            only the GHG species is provided, the units (e.g. :code:`Mt /
            year`) will be the same as `current`, and an expression combining
            units and species (e.g. 'Mt CO2e / yr') will be placed in the
            'unit' column.
        factor : value, optional
            Explicit factor for conversion without `pint`.
        registry : :class:`pint.UnitRegistry`, optional
            Specific unit registry to use for conversion. Default: the
            `iam-units <https://github.com/IAMconsortium/units>`_ registry.
        context : str or :class:`pint.Context`, optional
            (Name of) the context to use in conversion.
            Required when converting between GHG species using GWP metrics,
            unless the species indicated by *current* and *to* are the same.
        inplace : bool, optional
            Whether to return a new IamDataFrame.

        Returns
        -------
        IamDataFrame
            If *inplace* is :obj:`False`.
        None
            If *inplace* is :obj:`True`.

        Raises
        ------
        pint.UndefinedUnitError
            if attempting a GWP conversion but *context* is not given.
        pint.DimensionalityError
            without *factor*, when *current* and *to* are not compatible units.
        """
        # Handle user input
        # Check that (only) either factor or registry/context is provided
        if factor and any([registry, context]):
            raise ValueError('use either `factor` or `pint.UnitRegistry`')

        # new standard method, remove this comment when deprecating above
        return convert_unit(self, current, to, factor, registry, context,
                            inplace)

    def normalize(self, inplace=False, **kwargs):
        """Normalize data to a specific data point

        Note: Currently only supports normalizing to a specific time.

        Parameters
        ----------
        inplace : bool, optional
            if :obj:`True`, do operation inplace and return None
        kwargs
            the column and value on which to normalize (e.g., `year=2005`)
        """
        if len(kwargs) > 1 or self.time_col not in kwargs:
            raise ValueError('Only time(year)-based normalization supported')
        ret = self.copy() if not inplace else self
        df = ret.data
        # change all below if supporting more in the future
        cols = self.time_col
        value = kwargs[self.time_col]
        x = df.set_index(IAMC_IDX)
        x['value'] /= x[x[cols] == value]['value']
        ret.data = x.reset_index()
        if not inplace:
            return ret

    def aggregate(self, variable, components=None, method='sum',
                  recursive=False, append=False):
        """Aggregate timeseries components or sub-categories within each region

        Parameters
        ----------
        variable : str or list of str
            variable(s) for which the aggregate will be computed
        components : list of str, optional
            list of variables to aggregate, defaults to all sub-categories
            of `variable`
        method : func or str, optional
            method to use for aggregation,
            e.g. :func:`numpy.mean`, :func:`numpy.sum`, 'min', 'max'
        recursive : bool, optional
            iterate recursively over all subcategories of `variable`
        append : bool, optional
            append the aggregate timeseries to `self` and return None,
            else return aggregate timeseries as new :class:`IamDataFrame`

        Notes
        -----
        The aggregation function interprets any missing values
        (:any:`numpy.nan`) for individual components as 0.
        """

        if recursive is True:
            if components is not None:
                msg = 'Recursive aggregation cannot take explicit components'
                raise ValueError(msg)
            _df = _aggregate_recursive(self, variable, method=method)
        else:
            _df = _aggregate(self, variable, components=components,
                             method=method)

        # return None if there is nothing to aggregate
        if _df is None:
            return None

        # else, append to `self` or return as `IamDataFrame`
        if append is True:
            self.append(_df, inplace=True)
        else:
            return IamDataFrame(_df, meta=self.meta)

    def check_aggregate(self, variable, components=None, method='sum',
                        exclude_on_fail=False, multiplier=1, **kwargs):
        """Check whether a timeseries matches the aggregation of its components

        Parameters
        ----------
        variable : str or list of str
            variable(s) checked for matching aggregation of sub-categories
        components : list of str, default None
            list of variables, defaults to all sub-categories of `variable`
        method : func or str, optional
            method to use for aggregation,
            e.g. :func:`numpy.mean`, :func:`numpy.sum`, 'min', 'max'
        exclude_on_fail : bool, optional
            flag scenarios failing validation as `exclude: True`
        multiplier : number, optional
            factor when comparing variable and sum of components
        kwargs : arguments for comparison of values
            passed to :func:`numpy.isclose`
        """
        # compute aggregate from components, return None if no components
        df_components = _aggregate(self, variable, components, method)
        if df_components is None:
            return

        # filter and groupby data, use `pd.Series.align` for matching index
        rows = self._apply_filters(variable=variable)
        df_var, df_components = (
            _group_and_agg(self.data[rows], [], method)
            .align(df_components)
        )

        # use `np.isclose` for checking match
        rows = ~np.isclose(df_var, multiplier * df_components, **kwargs)

        # if aggregate and components don't match, return inconsistent data
        if sum(rows):
            msg = '`{}` - {} of {} rows are not aggregates of components'
            logger.info(msg.format(variable, sum(rows), len(df_var)))

            if exclude_on_fail:
                self._exclude_on_fail(_meta_idx(df_var[rows].reset_index()))

            return pd.concat([df_var[rows], df_components[rows]], axis=1,
                             keys=(['variable', 'components']))

    def aggregate_region(self, variable, region='World', subregions=None,
                         components=False, method='sum', weight=None,
                         append=False):
        """Aggregate a timeseries over a number of subregions

        This function allows to add variable sub-categories that are only
        defined at the `region` level by setting `components=True`

        Parameters
        ----------
        variable : str or list of str
            variable(s) to be aggregated
        region : str, default 'World'
            region to which data will be aggregated
        subregions : list of str
            list of subregions, defaults to all regions other than `region`
        components : bool or list of str, optional
            variables at the `region` level to be included in the aggregation
            (ignored if False); if `True`, use all sub-categories of `variable`
            included in `region` but not in any of the `subregions`;
            or explicit list of variables
        method : func or str, optional
            method to use for aggregation,
            e.g. :func:`numpy.mean`, :func:`numpy.sum`, 'min', 'max'
        weight : str, default None
            variable to use as weight for the aggregation
            (currently only supported with `method='sum'`)
        append : bool, default False
            append the aggregate timeseries to `self` and return None,
            else return aggregate timeseries as new :class:`IamDataFrame`
        """
        _df = _aggregate_region(self, variable, region=region,
                                subregions=subregions, components=components,
                                method=method, weight=weight)

        # return None if there is nothing to aggregate
        if _df is None:
            return None

        # else, append to `self` or return as `IamDataFrame`
        if append is True:
            if not _df.empty:
                self.append(_df, region=region, inplace=True)
        else:
            if _df.empty:
                return _empty_iamframe(self._LONG_IDX + ['value'])
            return IamDataFrame(_df, region=region, meta=self.meta)

    def check_aggregate_region(self, variable, region='World', subregions=None,
                               components=False, method='sum', weight=None,
                               exclude_on_fail=False, **kwargs):
        """Check whether a timeseries matches the aggregation across subregions

        Parameters
        ----------
        variable : str or list of str
            variable(s) to be checked for matching aggregation of subregions
        region : str, default 'World'
            region to be checked for matching aggregation of subregions
        subregions : list of str
            list of subregions, defaults to all regions other than `region`
        components : bool or list of str, default False
            variables at the `region` level to be included in the aggregation
            (ignored if False); if `True`, use all sub-categories of `variable`
            included in `region` but not in any of the `subregions`;
            or explicit list of variables
        method : func or str, optional
            method to use for aggregation,
            e.g. :func:`numpy.mean`, :func:`numpy.sum`, 'min', 'max'
        weight : str, optional
            variable to use as weight for the aggregation
            (currently only supported with `method='sum'`)
        exclude_on_fail : boolean, optional
            flag scenarios failing validation as `exclude: True`
        kwargs : arguments for comparison of values
            passed to :func:`numpy.isclose`
        """
        # compute aggregate from subregions, return None if no subregions
        df_subregions = _aggregate_region(self, variable, region, subregions,
                                          components, method, weight)

        if df_subregions is None:
            return

        # filter and groupby data, use `pd.Series.align` for matching index
        rows = self._apply_filters(region=region, variable=variable)
        if not rows.any():
            msg = 'variable `{}` does not exist in region `{}`'
            logger.info(msg.format(variable, region))
            return

        df_region, df_subregions = (
            _group_and_agg(self.data[rows], 'region')
            .align(df_subregions)
        )

        # use `np.isclose` for checking match
        rows = ~np.isclose(df_region, df_subregions, **kwargs)

        # if region and subregions don't match, return inconsistent data
        if sum(rows):
            msg = '`{}` - {} of {} rows are not aggregates of subregions'
            logger.info(msg.format(variable, sum(rows), len(df_region)))

            if exclude_on_fail:
                self._exclude_on_fail(_meta_idx(df_region[rows].reset_index()))

            _df = pd.concat(
                [pd.concat([df_region[rows], df_subregions[rows]], axis=1,
                           keys=(['region', 'subregions']))],
                keys=[region], names=['region'])
            _df.index = _df.index.reorder_levels(self._LONG_IDX)
            return _df

    def aggregate_time(self, variable, column='subannual', value='year',
                       components=None, method='sum', append=False):
        """Aggregate a timeseries over a subannual time resolution

         Parameters
         ----------
         variable : str or list of str
             variable(s) to be aggregated
         column : str, optional
             the data column to be used as subannual time representation
         value : str, optional
             the name of the aggregated (subannual) time
         components : list of str
             subannual timeslices to be aggregated; defaults to all subannual
             timeslices other than `value`
         method : func or str, optional
             method to use for aggregation,
             e.g. :func:`numpy.mean`, :func:`numpy.sum`, 'min', 'max'
         append : bool, optional
             append the aggregate timeseries to `self` and return None,
             else return aggregate timeseries as new :class:`IamDataFrame`
         """
        _df = _aggregate_time(self, variable, column=column, value=value,
                              components=components, method=method)

        # return None if there is nothing to aggregate
        if _df is None:
            return None

        # else, append to `self` or return as `IamDataFrame`
        if append is True:
            self.append(_df, inplace=True)
        else:
            return IamDataFrame(_df, meta=self.meta)

    def downscale_region(self, variable, region='World', subregions=None,
                         proxy=None, weight=None, append=False):
        """Downscale a timeseries to a number of subregions

        Parameters
        ----------
        variable : str or list of str
            variable(s) to be downscaled
        region : str, optional
            region from which data will be downscaled
        subregions : list of str, optional
            list of subregions, defaults to all regions other than `region`
            (if using `proxy`) or `region` index (if using `weight`)
        proxy : str, optional
            variable (within the :class:`IamDataFrame`) to be used as proxy
            for regional downscaling
        weight : class:`pandas.DataFrame`, optional
            dataframe with time dimension as columns (year or
            :class:`datetime.datetime`) and regions[, model, scenario] as index
        append : bool, optional
            append the downscaled timeseries to `self` and return None,
            else return downscaled data as new IamDataFrame
        """
        if proxy is not None and weight is not None:
            raise ValueError(
                'Using both `proxy` and `weight` arguments is not valid')
        elif proxy is not None:
            # get default subregions if not specified and select data from self
            subregions = subregions or self._all_other_regions(region)
            rows = self._apply_filters(variable=proxy, region=subregions)
            cols = self._get_cols(['region', self.time_col])
            _proxy = self.data[rows].set_index(cols).value
        elif weight is not None:
            # downselect weight to subregions or remove `region` from index
            if subregions is not None:
                rows = weight.index.isin(subregions, level='region')
            else:
                rows = ~weight.index.isin([region], level='region')
            _proxy = weight[rows].stack()
        else:
            raise ValueError(
                'Either a `proxy` or `weight` argument is required')

        _value = (
            self.data[self._apply_filters(variable=variable, region=region)]
            .set_index(self._get_cols(['variable', 'unit', self.time_col]))
            .value
        )

        # compute downscaled data
        _total = _proxy.groupby(self.time_col).sum()
        _data = _value * _proxy / _total

        if append is True:
            self.append(_data, inplace=True)
        else:
            return IamDataFrame(_data, meta=self.meta)

    def _all_other_regions(self, region, variable=None):
        """Return list of regions other than `region` containing `variable`"""
        rows = self._apply_filters(variable=variable)
        return set(self.data[rows].region) - set([region])

    def _variable_components(self, variable, level=0):
        """Get all components (sub-categories) of a variable for a given level

        If `level=0`, for `variable='foo'`, return `['foo|bar']`, but don't
        include `'foo|bar|baz'`, which is a sub-sub-category. If `level=None`,
        all variables below `variable` in the hierarchy are returned."""
        var_list = pd.Series(self.data.variable.unique())
        return var_list[pattern_match(var_list, '{}|*'.format(variable),
                                      level=level)]

    def _get_cols(self, cols):
        """Return a list of columns of `self.data`"""
        return META_IDX + cols + self.extra_cols

    def check_internal_consistency(self, components=False, **kwargs):
        """Check whether a scenario ensemble is internally consistent

        We check that all variables are equal to the sum of their sectoral
        components and that all the regions add up to the World total. If
        the check is passed, None is returned, otherwise a DataFrame of
        inconsistent variables is returned.

        Note: at the moment, this method's regional checking is limited to
        checking that all the regions sum to the World region. We cannot
        make this more automatic unless we store how the regions relate,
        see `this issue <https://github.com/IAMconsortium/pyam/issues/106>`_.

        Parameters
        ----------
        kwargs : arguments for comparison of values
            passed to :func:`numpy.isclose`
        components : bool, optional
            passed to :meth:`check_aggregate_region` if `True`, use all
            sub-categories of each `variable` included in `World` but not in
            any of the subregions; if `False`, only aggregate variables over
            subregions
        """
        lst = []
        for variable in self.variables():
            diff_agg = self.check_aggregate(variable, **kwargs)
            if diff_agg is not None:
                lst.append(diff_agg)

            diff_regional = (
                self.check_aggregate_region(variable, components=components,
                                            **kwargs)
            )
            if diff_regional is not None:
                lst.append(diff_regional)

        if len(lst):
            _df = pd.concat(lst, sort=True).sort_index()
            return _df[[c for c in ['variable', 'components', 'region',
                                    'subregions'] if c in _df.columns]]

    def _exclude_on_fail(self, df):
        """Assign a selection of scenarios as `exclude: True` in meta"""
        idx = df if isinstance(df, pd.MultiIndex) else _make_index(df)
        self.meta.loc[idx, 'exclude'] = True
        logger.info('{} non-valid scenario{} will be excluded'
                      .format(len(idx), '' if len(idx) == 1 else 's'))

    def filter(self, keep=True, inplace=False, **kwargs):
        """Return a (copy of a) filtered (downselected) IamDataFrame

        Parameters
        ----------
        keep : bool, optional
            keep all scenarios satisfying the filters (if True) or the inverse
        inplace : bool, optional
            if True, do operation inplace and return None
        filters by kwargs:
            The following columns are available for filtering:
             - 'meta' columns: filter by string value of that column
             - 'model', 'scenario', 'region', 'variable', 'unit':
               string or list of strings, where `*` can be used as a wildcard
             - 'level': the maximum "depth" of IAM variables (number of '|')
               (excluding the strings given in the 'variable' argument)
             - 'year': takes an integer (int/np.int64), a list of integers or
                a range. Note that the last year of a range is not included,
               so `range(2010, 2015)` is interpreted as `[2010, ..., 2014]`
             - arguments for filtering by `datetime.datetime` or np.datetime64
               ('month', 'hour', 'time')
             - 'regexp=True' disables pseudo-regexp syntax in `pattern_match()`
        """
        if not isinstance(keep, bool):
            msg = '`filter(keep={}, ...)` is not valid, must be boolean'
            raise ValueError(msg.format(keep))

        _keep = self._apply_filters(**kwargs)
        _keep = _keep if keep else ~_keep
        ret = self.copy() if not inplace else self
        # TODO remove cast to list after refactoring `_apply_filters()`
        ret._data = ret._data[list(_keep)]
        ret._data.index = ret._data.index.remove_unused_levels()

        idx = _make_index(ret._data)
        if len(idx) == 0:
            logger.warning('Filtered IamDataFrame is empty!')
        ret.meta = ret.meta.loc[idx]
        if not inplace:
            return ret

    def _apply_filters(self, **filters):
        """Determine rows to keep in data for given set of filters

        Parameters
        ----------
        filters : dict
            dictionary of filters of the format (`{col: values}`);
            uses a pseudo-regexp syntax by default,
            but accepts `regexp: True` in the dictionary to use regexp directly
        """
        regexp = filters.pop('regexp', False)
        keep = np.array([True] * len(self))

        # filter by columns and list of values
        for col, values in filters.items():
            # treat `_apply_filters(col=None)` as no filter applied
            if values is None:
                continue

            if col in self.meta.columns:
                matches = pattern_match(self.meta[col], values, regexp=regexp,
                                        has_nan=True)
                cat_idx = self.meta[matches].index
                keep_col = _make_index(self._data, unique=False).isin(cat_idx)

            elif col == 'variable':
                level = filters['level'] if 'level' in filters else None
                col_values = pd.Series(get_index_levels(self._data, col))
                where = pattern_match(col_values, values, level, regexp)

                keep_col = get_keep_col(self._data, col_values[where], col)

            elif col == 'year':
                _data = self.data[col] if self.time_col != 'time' \
                    else self.data['time'].apply(lambda x: x.year)
                keep_col = years_match(_data, values)

            elif col == 'month' and self.time_col == 'time':
                keep_col = month_match(self.data['time']
                                           .apply(lambda x: x.month),
                                       values)

            elif col == 'day' and self.time_col == 'time':
                if isinstance(values, str):
                    wday = True
                elif isinstance(values, list) and isinstance(values[0], str):
                    wday = True
                else:
                    wday = False

                if wday:
                    days = self.data['time'].apply(lambda x: x.weekday())
                else:  # ints or list of ints
                    days = self.data['time'].apply(lambda x: x.day)

                keep_col = day_match(days, values)

            elif col == 'hour' and self.time_col == 'time':
                keep_col = hour_match(self.data['time']
                                          .apply(lambda x: x.hour),
                                      values)

            elif col == 'time' and self.time_col == 'time':
                keep_col = datetime_match(self.data[col], values)

            elif col == 'level':
                if 'variable' not in filters.keys():
                    v = 'variable'
                    col_values = pd.Series(get_index_levels(self._data, v))
                    where = find_depth(col_values, level=values)
                    keep_col = get_keep_col(self._data, col_values[where], v)
                else:
                    continue

            elif col in self._data.index.names:
                col_values = pd.Series(get_index_levels(self._data, col))
                where = pattern_match(col_values, values, regexp=regexp)
                keep_col = get_keep_col(self._data, col_values[where], col)

            else:
                _raise_filter_error(col)

            keep = np.logical_and(keep, keep_col)

        return keep

    def col_apply(self, col, func, *args, **kwargs):
        """Apply a function to a column of data or meta

        Parameters
        ----------
        col: str
            column in either data or meta dataframes
        func: function
            function to apply
        """
        if col in self.data:
            self.data[col] = self.data[col].apply(func, *args, **kwargs)
        else:
            self.meta[col] = self.meta[col].apply(func, *args, **kwargs)

    def _to_file_format(self, iamc_index):
        """Return a dataframe suitable for writing to a file"""
        df = self.timeseries(iamc_index=iamc_index).reset_index()
        df = df.rename(columns={c: str(c).title() for c in df.columns})
        return df

    def to_csv(self, path, iamc_index=False, **kwargs):
        """Write timeseries data of this object to a csv file

        Parameters
        ----------
        path : str or path object
            file path or :class:`pathlib.Path`
        iamc_index : bool, default False
            if True, use `['model', 'scenario', 'region', 'variable', 'unit']`;
            else, use all 'data' columns
        """
        self._to_file_format(iamc_index).to_csv(path, index=False, **kwargs)

    def to_excel(self, excel_writer, sheet_name='data', iamc_index=False,
                 include_meta=True, **kwargs):
        """Write object to an Excel spreadsheet

        Parameters
        ----------
        excel_writer : str, path object or ExcelWriter object
            any valid string path, :class:`pathlib.Path`
            or :class:`pandas.ExcelWriter`
        sheet_name : string
            name of sheet which will contain :meth:`timeseries()` data
        iamc_index : bool, default False
            if True, use `['model', 'scenario', 'region', 'variable', 'unit']`;
            else, use all 'data' columns
        include_meta : boolean or string
            if True, write 'meta' to an Excel sheet name 'meta' (default);
            if this is a string, use it as sheet name
        """
        # open a new ExcelWriter instance (if necessary)
        close = False
        if not isinstance(excel_writer, pd.ExcelWriter):
            close = True
            excel_writer = pd.ExcelWriter(excel_writer, engine='openpyxl')

        # write data table
        write_sheet(excel_writer, sheet_name, self._to_file_format(iamc_index))

        # write meta table unless `include_meta=False`
        if include_meta:
            meta_rename = dict([(i, i.capitalize()) for i in META_IDX])
            write_sheet(excel_writer,
                        'meta' if include_meta is True else include_meta,
                        self.meta.reset_index().rename(columns=meta_rename))

        # close the file if `excel_writer` arg was a file name
        if close:
            excel_writer.close()

    def export_meta(self, excel_writer, sheet_name='meta'):
        """Write the 'meta' indicators of this object to an Excel sheet

        Parameters
        ----------
        excel_writer : str, path object or ExcelWriter object
            any valid string path, :class:`pathlib.Path`
            or :class:`pandas.ExcelWriter`
        sheet_name : str
            name of sheet which will contain dataframe of 'meta' indicators
        """
        if not isinstance(excel_writer, pd.ExcelWriter):
            close = True
            excel_writer = pd.ExcelWriter(excel_writer)
        write_sheet(excel_writer, sheet_name, self.meta, index=True)
        if close:
            excel_writer.close()

    def to_datapackage(self, path):
        """Write object to a frictionless Data Package

        More information: https://frictionlessdata.io

        Returns the saved :class:`datapackage.Package`
        (|datapackage.Package.docs|).
        When adding metadata (descriptors), please follow the `template`
        defined by https://github.com/OpenEnergyPlatform/metadata

        Parameters
        ----------
        path : string or path object
            any valid string path or :class:`pathlib.Path`
        """
        if not HAS_DATAPACKAGE:
            raise ImportError('Required package `datapackage` not found!')

        with TemporaryDirectory(dir='.') as tmp:
            # save data and meta tables to a temporary folder
            self.data.to_csv(Path(tmp) / 'data.csv', index=False)
            self.meta.to_csv(Path(tmp) / 'meta.csv')

            # cast tables to datapackage
            package = Package()
            package.infer('{}/*.csv'.format(tmp))
            if not package.valid:
                logger.warning('The exported datapackage is not valid')
            package.save(path)

        # return the package (needs to reloaded because `tmp` was deleted)
        return Package(path)

    def load_meta(self, path, *args, **kwargs):
        """Load 'meta' indicators from file

        Parameters
        ----------
        path : str or path object
            any valid string path or :class:`pathlib.Path`
        """
        # load from file
        df = read_pandas(path, default_sheet='meta', *args, **kwargs)

        # cast model-scenario column headers to lower-case (if necessary)
        df = df.rename(columns=dict([(i.capitalize(), i) for i in META_IDX]))

        # check that required columns exist
        req_cols = ['model', 'scenario', 'exclude']
        if not set(req_cols).issubset(set(df.columns)):
            e = 'File `{}` does not have required columns {}!'
            raise ValueError(e.format(path, req_cols))

        # set index, filter to relevant scenarios from imported file
        df.set_index(META_IDX, inplace=True)
        idx = self.meta.index.intersection(df.index)

        n_invalid = len(df) - len(idx)
        if n_invalid > 0:
            msg = 'Ignoring {} scenario{} from imported meta file'
            logger.warning(msg.format(n_invalid, 's' if n_invalid > 1 else ''))

        if idx.empty:
            raise ValueError('No valid scenarios in imported meta file!')

        df = df.loc[idx]

        # merge in imported meta indicators
        msg = 'Importing meta indicators for {} scenario{} (for total of {})'
        logger.info(msg.format(len(df), 's' if len(df) > 1 else '',
                                 len(self.meta)))

        for col in df.columns:
            self._new_meta_column(col)
            self.meta[col] = df[col].combine_first(self.meta[col])
        # set column `exclude` to bool
        self.meta.exclude = self.meta.exclude.astype('bool')

    def line_plot(self, x='year', y='value', **kwargs):
        """Plot timeseries lines of existing data

        see pyam.plotting.line_plot() for all available options
        """
        df = self.as_pandas(meta_cols=mpl_args_to_meta_cols(self, **kwargs))

        # pivot data if asked for explicit variable name
        variables = df['variable'].unique()
        if x in variables or y in variables:
            keep_vars = set([x, y]) & set(variables)
            df = df[df['variable'].isin(keep_vars)]
            idx = list(set(df.columns) - set(['value']))
            df = (df
                  .reset_index()
                  .set_index(idx)
                  .value  # df -> series
                  .unstack(level='variable')  # keep_vars are columns
                  .rename_axis(None, axis=1)  # rm column index name
                  .reset_index()
                  .set_index(META_IDX)
                  )
            if x != 'year' and y != 'year':
                df = df.drop('year', axis=1)  # years causes nan's

        ax, handles, labels = plotting.line_plot(
            df.dropna(), x=x, y=y, **kwargs)
        return ax

    def stack_plot(self, *args, **kwargs):
        """Plot timeseries stacks of existing data

        see pyam.plotting.stack_plot() for all available options
        """
        # TODO: select only relevant meta columns
        df = self.as_pandas()
        ax = plotting.stack_plot(df, *args, **kwargs)
        return ax

    def bar_plot(self, *args, **kwargs):
        """Plot timeseries bars of existing data

        see pyam.plotting.bar_plot() for all available options
        """
        # TODO: select only relevant meta columns
        df = self.as_pandas()
        ax = plotting.bar_plot(df, *args, **kwargs)
        return ax

    def pie_plot(self, *args, **kwargs):
        """Plot a pie chart

        see pyam.plotting.pie_plot() for all available options
        """
        # TODO: select only relevant meta columns
        df = self.as_pandas()
        ax = plotting.pie_plot(df, *args, **kwargs)
        return ax

    def scatter(self, x, y, **kwargs):
        """Plot a scatter chart using meta indicators as columns

        see pyam.plotting.scatter() for all available options
        """
        variables = self.data['variable'].unique()
        xisvar = x in variables
        yisvar = y in variables
        if not xisvar and not yisvar:
            cols = [x, y] + mpl_args_to_meta_cols(self, **kwargs)
            df = self.meta[cols].reset_index()
        elif xisvar and yisvar:
            # filter pivot both and rename
            dfx = (
                self
                .filter(variable=x)
                .as_pandas(meta_cols=mpl_args_to_meta_cols(self, **kwargs))
                .rename(columns={'value': x, 'unit': 'xunit'})
                .set_index(YEAR_IDX)
                .drop('variable', axis=1)
            )
            dfy = (
                self
                .filter(variable=y)
                .as_pandas(meta_cols=mpl_args_to_meta_cols(self, **kwargs))
                .rename(columns={'value': y, 'unit': 'yunit'})
                .set_index(YEAR_IDX)
                .drop('variable', axis=1)
            )
            df = dfx.join(dfy, lsuffix='_left', rsuffix='').reset_index()
        else:
            # filter, merge with meta, and rename value column to match var
            var = x if xisvar else y
            df = (
                self
                .filter(variable=var)
                .as_pandas(meta_cols=mpl_args_to_meta_cols(self, **kwargs))
                .rename(columns={'value': var})
            )
        ax = plotting.scatter(df.dropna(), x, y, **kwargs)
        return ax

    def map_regions(self, map_col, agg=None, copy_col=None, fname=None,
                    region_col=None, remove_duplicates=False, inplace=False):
        """Plot regional data for a single model, scenario, variable, and year

        see pyam.plotting.region_plot() for all available options

        Parameters
        ----------
        map_col : str
            The column used to map new regions to. Common examples include
            iso and 5_region.
        agg : str, optional
            Perform a data aggregation. Options include: sum.
        copy_col : str, optional
            Copy the existing region data into a new column for later use.
        fname : str, optional
            Use a non-default region mapping file
        region_col : string, optional
            Use a non-default column name for regions to map from.
        remove_duplicates : bool, optional
            If there are duplicates in the mapping from one regional level to
            another, then remove these duplicates by counting the most common
            mapped value.
            This option is most useful when mapping from high resolution
            (e.g., model regions) to low resolution (e.g., 5_region).
        inplace : bool, optional
            if True, do operation inplace and return None
        """
        models = self.meta.index.get_level_values('model').unique()
        fname = fname or run_control()['region_mapping']['default']
        mapping = read_pandas(fname).rename(str.lower, axis='columns')
        map_col = map_col.lower()

        ret = self.copy() if not inplace else self
        _df = ret.data
        columns_orderd = _df.columns

        # merge data
        dfs = []
        for model in models:
            df = _df[_df['model'] == model]
            _col = region_col or '{}.REGION'.format(model)
            _map = mapping.rename(columns={_col.lower(): 'region'})
            _map = _map[['region', map_col]].dropna().drop_duplicates()
            _map = _map[_map['region'].isin(_df['region'])]
            if remove_duplicates and _map['region'].duplicated().any():
                # find duplicates
                where_dup = _map['region'].duplicated(keep=False)
                dups = _map[where_dup]
                logger.warning("""
                Duplicate entries found for the following regions.
                Mapping will occur only for the most common instance.
                {}""".format(dups['region'].unique()))
                # get non duplicates
                _map = _map[~where_dup]
                # order duplicates by the count frequency
                dups = (dups
                        .groupby(['region', map_col])
                        .size()
                        .reset_index(name='count')
                        .sort_values(by='count', ascending=False)
                        .drop('count', axis=1))
                # take top occurance
                dups = dups[~dups['region'].duplicated(keep='first')]
                # combine them back
                _map = pd.concat([_map, dups])
            if copy_col is not None:
                df[copy_col] = df['region']

            df = (df
                  .merge(_map, on='region')
                  .drop('region', axis=1)
                  .rename(columns={map_col: 'region'})
                  )
            dfs.append(df)
        df = pd.concat(dfs)

        # perform aggregations
        if agg == 'sum':
            df = df.groupby(self._LONG_IDX).sum().reset_index()

        ret.data = (df
                    .reindex(columns=columns_orderd)
                    .sort_values(SORT_IDX)
                    .reset_index(drop=True)
                    )
        if not inplace:
            return ret


def _meta_idx(data):
    """Return the 'META_IDX' from data by index"""
    return data[META_IDX].drop_duplicates().set_index(META_IDX).index


def _raise_filter_error(col):
    raise ValueError('filter by `{}` not supported'.format(col))


def _check_rows(rows, check, in_range=True, return_test='any'):
    """Check all rows to be in/out of a certain range and provide testing on
    return values based on provided conditions

    Parameters
    ----------
    rows : pd.DataFrame
        data rows
    check : dict
        dictionary with possible values of 'up', 'lo', and 'year'
    in_range : bool, optional
        check if values are inside or outside of provided range
    return_test : str, optional
        possible values:
            - 'any': default, return scenarios where check passes for any entry
            - 'all': test if all values match checks, if not, return empty set
    """
    valid_checks = set(['up', 'lo', 'year'])
    if not set(check.keys()).issubset(valid_checks):
        msg = 'Unknown checking type: {}'
        raise ValueError(msg.format(check.keys() - valid_checks))
    if 'year' not in check:
        where_idx = set(rows.index)
    else:
        if 'time' in rows.index.names:
            _years = rows.index.get_level_values('time').year
        else:
            _years = rows.index.get_level_values('year')
        where_idx = set(rows.index[_years == check['year']])
        rows = rows.loc[list(where_idx)]

    up_op = rows.values.__le__ if in_range else rows.values.__gt__
    lo_op = rows.values.__ge__ if in_range else rows.values.__lt__

    check_idx = []
    for (bd, op) in [('up', up_op), ('lo', lo_op)]:
        if bd in check:
            check_idx.append(set(rows.index[op(check[bd])]))

    if return_test == 'any':
        ret = where_idx & set.union(*check_idx)
    elif return_test == 'all':
        ret = where_idx if where_idx == set.intersection(*check_idx) else set()
    else:
        raise ValueError('Unknown return test: {}'.format(return_test))
    return ret


def _apply_criteria(df, criteria, **kwargs):
    """Apply criteria individually to every model/scenario instance"""
    idxs = []
    for var, check in criteria.items():
        _df = df[df.index.get_level_values('variable') == var]
        for group in _df.groupby(META_IDX):
            grp_idxs = _check_rows(group[-1], check, **kwargs)
            idxs.append(grp_idxs)
    df = df.loc[itertools.chain(*idxs)]
    return df


def _make_index(df, cols=META_IDX, unique=True):
    """Create an index from the columns/index of a dataframe or series"""
    def _get_col(c):
        try:
            return df.index.get_level_values(c)
        except KeyError:
            return df[c]

    index = list(zip(*[_get_col(col) for col in cols]))
    if unique:
        index = pd.unique(index)
    return pd.MultiIndex.from_tuples(index, names=tuple(cols))


def _empty_iamframe(index):
    """Return an empty IamDataFrame with the correct index columns"""
    return IamDataFrame(pd.DataFrame([], columns=index))


def validate(df, criteria={}, exclude_on_fail=False, **kwargs):
    """Validate scenarios using criteria on timeseries values

    Returns all scenarios which do not match the criteria and prints a log
    message or returns None if all scenarios match the criteria.

    When called with `exclude_on_fail=True`, scenarios in `df` not satisfying
    the criteria will be marked as `exclude=True` (object modified in place).

    Parameters
    ----------
    df : IamDataFrame
    args : passed to :meth:`IamDataFrame.validate`
    kwargs : used for downselecting IamDataFrame
        passed to :meth:`IamDataFrame.filter`
    """
    fdf = df.filter(**kwargs)
    if len(fdf.data) > 0:
        vdf = fdf.validate(criteria=criteria, exclude_on_fail=exclude_on_fail)
        df.meta['exclude'] |= fdf.meta['exclude']  # update if any excluded
        return vdf


def require_variable(df, variable, unit=None, year=None, exclude_on_fail=False,
                     **kwargs):
    """Check whether all scenarios have a required variable

    Parameters
    ----------
    df : IamDataFrame
    args : passed to :meth:`IamDataFrame.require_variable`
    kwargs : used for downselecting IamDataFrame
        passed to :meth:`IamDataFrame.filter`
    """
    fdf = df.filter(**kwargs)
    if len(fdf.data) > 0:
        vdf = fdf.require_variable(variable=variable, unit=unit, year=year,
                                   exclude_on_fail=exclude_on_fail)
        df.meta['exclude'] |= fdf.meta['exclude']  # update if any excluded
        return vdf


def categorize(df, name, value, criteria,
               color=None, marker=None, linestyle=None, **kwargs):
    """Assign scenarios to a category according to specific criteria
    or display the category assignment

    Parameters
    ----------
    df : IamDataFrame
    args : passed to :meth:`IamDataFrame.categorize`
    kwargs : used for downselecting IamDataFrame
        passed to :meth:`IamDataFrame.filter`
    """
    fdf = df.filter(**kwargs)
    fdf.categorize(name=name, value=value, criteria=criteria, color=color,
                   marker=marker, linestyle=linestyle)

    # update meta indicators
    if name in df.meta:
        df.meta[name].update(fdf.meta[name])
    else:
        df.meta[name] = fdf.meta[name]


def check_aggregate(df, variable, components=None, exclude_on_fail=False,
                    multiplier=1, **kwargs):
    """Check whether the timeseries values match the aggregation
    of sub-categories

    Parameters
    ----------
    df : IamDataFrame
    args : passed to :meth:`IamDataFrame.check_aggregate`
    kwargs : used for downselecting IamDataFrame
        passed to :meth:`IamDataFrame.filter`
    """
    fdf = df.filter(**kwargs)
    if len(fdf.data) > 0:
        vdf = fdf.check_aggregate(variable=variable, components=components,
                                  exclude_on_fail=exclude_on_fail,
                                  multiplier=multiplier)
        df.meta['exclude'] |= fdf.meta['exclude']  # update if any excluded
        return vdf


def filter_by_meta(data, df, join_meta=False, **kwargs):
    """Filter by and join meta columns from an IamDataFrame to a pd.DataFrame

    Parameters
    ----------
    data : pandas.DataFrame
        :class:`pandas.DataFrame` to which meta columns are to be joined,
        index or columns must include `['model', 'scenario']`
    df : IamDataFrame
        IamDataFrame from which meta columns are filtered and joined (optional)
    join_meta : bool, default False
        join selected columns from `df.meta` on `data`
    kwargs
        meta columns to be filtered/joined, where `col=...` applies filters
        with the given arguments (using :meth:`utils.pattern_match`).
        Using `col=None` joins the column without filtering (setting col
        to nan if `(model, scenario)` not in `df.meta.index`)
    """
    if not set(META_IDX).issubset(data.index.names + list(data.columns)):
        raise ValueError('missing required index dimensions or columns!')

    meta = pd.DataFrame(df.meta[list(set(kwargs) - set(META_IDX))].copy())

    # filter meta by columns
    keep = np.array([True] * len(meta))
    apply_filter = False
    for col, values in kwargs.items():
        if col in META_IDX and values is not None:
            _col = meta.index.get_level_values(0 if col == 'model' else 1)
            keep &= pattern_match(_col, values, has_nan=False)
            apply_filter = True
        elif values is not None:
            keep &= pattern_match(meta[col], values)
        apply_filter |= values is not None
    meta = meta[keep]

    # set the data index to META_IDX and apply filtered meta index
    idx = list(data.index.names) if not data.index.names == [None] else None
    data = data.reset_index().set_index(META_IDX)
    meta = meta.loc[meta.index.intersection(data.index.drop_duplicates())]
    meta.index.names = META_IDX
    if apply_filter:
        data = data.loc[meta.index]
    data.index.names = META_IDX

    # join meta (optional), reset index to format as input arg
    data = data.join(meta) if join_meta else data
    data = data.reset_index().set_index(idx or 'index')
    if idx is None:
        data.index.name = None

    return data


def compare(left, right, left_label='left', right_label='right',
            drop_close=True, **kwargs):
    """Compare the data in two IamDataFrames and return a pandas.DataFrame

    Parameters
    ----------
    left, right : IamDataFrames
        two :class:`IamDataFrame` instances to be compared
    left_label, right_label : str, default `left`, `right`
        column names of the returned :class:`pandas.DataFrame`
    drop_close : bool, optional
        remove all data where `left` and `right` are close
    kwargs : arguments for comparison of values
        passed to :func:`numpy.isclose`
    """
    ret = pd.concat({right_label: right.data.set_index(right._LONG_IDX),
                     left_label: left.data.set_index(left._LONG_IDX)}, axis=1)
    ret.columns = ret.columns.droplevel(1)
    if drop_close:
        ret = ret[~np.isclose(ret[left_label], ret[right_label], **kwargs)]
    return ret[[right_label, left_label]]


def concat(dfs):
    """Concatenate a series of IamDataFrame-like objects

    Parameters
    ----------
    dfs : list of IamDataFrames
        a list of :class:`IamDataFrame` instances
    """
    if isstr(dfs) or not hasattr(dfs, '__iter__'):
        msg = 'Argument must be a non-string iterable (e.g., list or tuple)'
        raise TypeError(msg)

    _df = None
    for df in dfs:
        df = df if isinstance(df, IamDataFrame) else IamDataFrame(df)
        if _df is None:
            _df = df.copy()
        else:
            _df.append(df, inplace=True)
    return _df


def read_datapackage(path, data='data', meta='meta'):
    """Read timeseries data and meta-indicators from frictionless Data Package

    Parameters
    ----------
    path : string or path object
        any valid string path or :class:`pathlib.Path`, |br|
        passed to :class:`datapackage.Package` (|datapackage.Package.docs|)
    data : str, optional
        resource containing timeseries data in IAMC-compatible format
    meta : str, optional
        (optional) resource containing a table of categorization and
        quantitative indicators
    """
    if not HAS_DATAPACKAGE:  # pragma: no cover
        raise ImportError('required package `datapackage` not found!')

    package = Package(path)

    def _get_column_names(x):
        return [i['name'] for i in x.descriptor['schema']['fields']]

    # read `data` table
    resource_data = package.get_resource(data)
    _data = pd.DataFrame(resource_data.read())
    _data.columns = _get_column_names(resource_data)
    df = IamDataFrame(_data)

    # read `meta` table
    if meta in package.resource_names:
        resource_meta = package.get_resource(meta)
        _meta = pd.DataFrame(resource_meta.read())
        _meta.columns = _get_column_names(resource_meta)
        df.meta = _meta.set_index(META_IDX)

    return df<|MERGE_RESOLUTION|>--- conflicted
+++ resolved
@@ -252,7 +252,6 @@
                 f(self)
 
     @property
-<<<<<<< HEAD
     def index(self):
         """Return all model-scenario combinations as :class:`pandas.MultiIndex`
 
@@ -265,7 +264,8 @@
                 ...
         """
         return self.meta.index
-=======
+
+    @property
     def model(self):
         """Return the list of (unique) model names"""
         return get_index_levels(self.meta, 'model')
@@ -289,7 +289,6 @@
     def unit(self):
         """Return the list of (unique) units"""
         return get_index_levels(self._data, 'unit')
->>>>>>> 97f6c765
 
     @property
     def data(self):
