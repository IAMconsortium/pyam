--- conflicted
+++ resolved
@@ -429,7 +429,6 @@
         if not inplace:
             return ret
 
-<<<<<<< HEAD
     def convert_unit(self, conversion_mapping, inplace=False):
         """Converts units based on provided unit conversion factors
 
@@ -450,10 +449,7 @@
         if not inplace:
             return ret
 
-    def filter(self, filters, keep=True, inplace=False):
-=======
-    def filter(self, filters=None, keep=True, inplace=False,**kwargs):
->>>>>>> e1d80f76
+    def filter(self, filters=None, keep=True, inplace=False, **kwargs):
         """Return a filtered IamDataFrame (i.e., a subset of current data)
 
         Parameters
@@ -474,7 +470,8 @@
                 so ``range(2010,2015)`` is interpreted as ``[2010, ..., 2014]``
         """
         if filters is not None:
-            warnings.warn('`filters` keyword argument in filters() is deprecated and will be removed in the next release')
+            warnings.warn(
+                '`filters` keyword argument in filters() is deprecated and will be removed in the next release')
             kwargs.update(filters)
 
         _keep = _apply_filters(self.data, self.meta, kwargs)
