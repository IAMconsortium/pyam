import copy
import importlib
import itertools
import logging
import os
import sys

import numpy as np
import pandas as pd

from pathlib import Path
from tempfile import TemporaryDirectory

try:
    from datapackage import Package

    HAS_DATAPACKAGE = True
except ImportError:
    Package = None
    HAS_DATAPACKAGE = False

try:
    import ixmp

    ixmp.TimeSeries
    has_ix = True
except (ImportError, AttributeError):
    has_ix = False

from pyam.run_control import run_control
from pyam.utils import (
    write_sheet,
    read_file,
    read_pandas,
    format_data,
    merge_meta,
    find_depth,
    pattern_match,
    years_match,
    month_match,
    hour_match,
    day_match,
    datetime_match,
    isstr,
    islistable,
    print_list,
    s,
    DEFAULT_META_INDEX,
    META_IDX,
    IAMC_IDX,
    SORT_IDX,
    ILLEGAL_COLS,
)
from pyam.read_ixmp import read_ix
from pyam.plotting import PlotAccessor
from pyam.compute import IamComputeAccessor
from pyam._compare import _compare
from pyam.aggregation import (
    _aggregate,
    _aggregate_region,
    _aggregate_time,
    _aggregate_recursive,
    _group_and_agg,
)
from pyam._ops import _op_data
from pyam.units import convert_unit
from pyam.index import (
    get_index_levels,
    get_index_levels_codes,
    get_keep_col,
    verify_index_integrity,
    replace_index_values,
)
from pyam.time import swap_time_for_year, swap_year_for_time
from pyam._debiasing import _compute_bias
from pyam.logging import deprecation_warning, raise_data_error

logger = logging.getLogger(__name__)


class IamDataFrame(object):
    """Scenario timeseries data and meta indicators

    The class provides a number of diagnostic features (including validation of
    data, completeness of variables provided), processing tools (e.g.,
    unit conversion), as well as visualization and plotting tools.

    Parameters
    ----------
    data : :class:`pandas.DataFrame`, :class:`ixmp.Scenario`,\
    or file-like object as str or :class:`pathlib.Path`
        Scenario timeseries data following the IAMC data format or
        a supported variation as pandas object, a path to a file,
        or a scenario of an ixmp instance.
    meta : :class:`pandas.DataFrame`, optional
        A dataframe with suitable 'meta' indicators for the new instance.
        The index will be downselected to scenarios present in `data`.
    index : list, optional
        Columns to use for resulting IamDataFrame index.
    kwargs
        If `value=<col>`, melt column `<col>` to 'value' and use `<col>` name
        as 'variable'; or mapping of required columns (:code:`IAMC_IDX`) to
        any of the following:

        - one column in `data`
        - multiple columns, to be concatenated by :code:`|`
        - a string to be used as value for this column

    Notes
    -----
    A :class:`pandas.DataFrame` can have the required dimensions
    as columns or index.
    R-style integer column headers (i.e., `X2015`) are acceptable.

    When initializing an :class:`IamDataFrame` from an xlsx file,
    |pyam| will per default parse all sheets starting with 'data'
    for timeseries and a sheet 'meta' to populate the respective table.
    Sheet names can be specified with kwargs :code:`sheet_name` ('data')
    and :code:`meta_sheet_name` ('meta'), where
    values can be a string or a list and '*' is interpreted as a wildcard.
    Calling the class with :code:`meta_sheet_name=False` will
    skip the import of the 'meta' table.

    When initializing an :class:`IamDataFrame` from an object that is already
    an :class:`IamDataFrame` instance, the new object will be hard-linked to
    all attributes of the original object - so any changes on one object
    (e.g., with :code:`inplace=True`) may also modify the other object!
    This is intended behaviour and consistent with pandas but may be confusing
    for those who are not used to the pandas/Python universe.
    """

    def __init__(self, data, meta=None, index=DEFAULT_META_INDEX, **kwargs):
        """Initialize an instance of an IamDataFrame"""
        if isinstance(data, IamDataFrame):
            if kwargs:
                msg = "Invalid arguments {} for initializing from IamDataFrame"
                raise ValueError(msg.format(list(kwargs)))
            if index != data.index.names:
                msg = f"Incompatible `index={index}` with {type(data)} "
                raise ValueError(msg + f"(index={data.index.names})")
            for attr, value in data.__dict__.items():
                setattr(self, attr, value)
        else:
            self._init(data, meta, index=index, **kwargs)

    def _init(self, data, meta=None, index=DEFAULT_META_INDEX, **kwargs):
        """Process data and set attributes for new instance"""
        # pop kwarg for meta_sheet_name (prior to reading data from file)
        meta_sheet = kwargs.pop("meta_sheet_name", "meta")

        # if meta is given explicitly, verify that index matches
        if meta is not None and not meta.index.names == index:
            raise ValueError(
                f"Incompatible `index={index}` with `meta` "
                f"(index={meta.index.names})!"
            )

        # cast data from pandas
        if isinstance(data, pd.DataFrame) or isinstance(data, pd.Series):
            _data = format_data(data.copy(), index=index, **kwargs)
        # read data from ixmp Platform instance
        elif has_ix and isinstance(data, ixmp.TimeSeries):
            # TODO read meta indicators from ixmp
            _data = read_ix(data, **kwargs)
        else:
            if islistable(data):
                raise ValueError(
                    "Initializing from list is not supported, "
                    "use `IamDataFrame.append()` or `pyam.concat()`"
                )
            # read from file
            try:
                data = Path(data)  # casting str or LocalPath to Path
                if data.is_file():
                    logger.info(f"Reading file {data}")
                    _data = read_file(data, index=index, **kwargs)
                else:
                    raise FileNotFoundError(f"File {data} does not exist")
            except TypeError:  # `data` cannot be cast to Path
                msg = "IamDataFrame constructor not properly called!"
                raise ValueError(msg)

        self._data, index, self.time_col, self.extra_cols = _data

        # define `meta` dataframe for categorization & quantitative indicators
        self.meta = pd.DataFrame(index=_make_index(self._data, cols=index))
        self.reset_exclude()

        # if given explicitly, merge meta dataframe after downselecting
        if meta is not None:
            meta = meta.loc[self.meta.index.intersection(meta.index)]
            self.meta = merge_meta(meta, self.meta, ignore_conflict=True)

        # if initializing from xlsx, try to load `meta` table from file
        if meta_sheet and isinstance(data, Path) and data.suffix == ".xlsx":
            excel_file = pd.ExcelFile(data, engine="openpyxl")
            if meta_sheet in excel_file.sheet_names:
                self.load_meta(excel_file, sheet_name=meta_sheet, ignore_conflict=True)

        self._set_attributes()

        # execute user-defined code
        if "exec" in run_control():
            self._execute_run_control()

        # add the `plot` and `compute` handlers
        self.plot = PlotAccessor(self)
        self._compute = None

    def _set_attributes(self):
        """Utility function to set attributes, called on __init__/filter/append/..."""

        # add/reset internal time-index attribute (set when first using `time`)
        setattr(self, "_time", None)

        # add/reset year attribute (only if time domain is year, i.e., all integer)
        if self.time_col == "year":
            setattr(self, "year", get_index_levels(self._data, "year"))

        #  add/reset internal time domain attribute (set when first using `time_domain`)
        setattr(self, "_time_domain", None)

        # set non-standard index columns as attributes
        for c in self.meta.index.names:
            if c not in META_IDX:
                setattr(self, c, get_index_levels(self.meta, c))

        # set extra data columns as attributes
        for c in self.extra_cols:
            setattr(self, c, get_index_levels(self._data, c))

    def _finalize(self, data, append, **args):
        """Append `data` to `self` or return as new IamDataFrame with copy of `meta`"""
        if append:
            self.append(data, **args, inplace=True)
        else:
            if data is None or data.empty:
                return _empty_iamframe(self.dimensions + ["value"])
            return IamDataFrame(data, meta=self.meta, **args)

    def __getitem__(self, key):
        _key_check = [key] if isstr(key) else key
        if key == "value":
            return pd.Series(self._data.values, name="value")
        elif set(_key_check).issubset(self.meta.columns):
            return self.meta.__getitem__(key)
        else:
            return self.get_data_column(key)

    def __len__(self):
        return len(self._data)

    def __repr__(self):
        return self.info()

    @property
    def compute(self):
        """Access to advanced computation methods, see :class:`IamComputeAccessor`"""
        if self._compute is None:
            self._compute = IamComputeAccessor(self)
        return self._compute

    def info(self, n=80, meta_rows=5, memory_usage=False):
        """Print a summary of the object index dimensions and meta indicators

        Parameters
        ----------
        n : int
            The maximum line length
        meta_rows : int
            The maximum number of meta indicators printed
        """
        # concatenate list of index dimensions and levels
        info = f"{type(self)}\nIndex:\n"
        c1 = max([len(i) for i in self.dimensions]) + 1
        c2 = n - c1 - 5
        info += "\n".join(
            [
                f" * {i:{c1}}: {print_list(get_index_levels(self._data, i), c2)}"
                for i in self.index.names
            ]
        )

        # concatenate list of index of _data (not in index.names)
        info += "\nTimeseries data coordinates:\n"
        info += "\n".join(
            [
                f"   {i:{c1}}: {print_list(get_index_levels(self._data, i), c2)}"
                for i in self.dimensions
                if i not in self.index.names
            ]
        )

        # concatenate list of (head of) meta indicators and levels/values
        def print_meta_row(m, t, lst):
            _lst = print_list(lst, n - len(m) - len(t) - 7)
            return f"   {m} ({t}) {_lst}"

        info += "\nMeta indicators:\n"
        info += "\n".join(
            [
                print_meta_row(m, t, self.meta[m].unique())
                for m, t in zip(
                    self.meta.columns[0:meta_rows], self.meta.dtypes[0:meta_rows]
                )
            ]
        )
        # print `...` if more than `meta_rows` columns
        if len(self.meta.columns) > meta_rows:
            info += "\n   ..."

        # add info on size (optional)
        if memory_usage:
            size = self._data.memory_usage() + sum(self.meta.memory_usage())
            info += f"\nMemory usage: {size} bytes"

        return info

    def _execute_run_control(self):
        for module_block in run_control()["exec"]:
            fname = module_block["file"]
            functions = module_block["functions"]

            dirname = os.path.dirname(fname)
            if dirname:
                sys.path.append(dirname)

            module = os.path.basename(fname).split(".")[0]
            mod = importlib.import_module(module)
            for func in functions:
                f = getattr(mod, func)
                f(self)

    @property
    def index(self):
        """Return all model-scenario combinations as :class:`pandas.MultiIndex`

        The index allows to loop over the available model-scenario combinations
        using:

        .. code-block:: python

            for model, scenario in df.index:
                ...
        """
        return self.meta.index

    @property
    def model(self):
        """Return the list of (unique) model names"""
        return self._get_meta_index_levels("model")

    @property
    def scenario(self):
        """Return the list of (unique) scenario names"""
        return self._get_meta_index_levels("scenario")

    def _get_meta_index_levels(self, name):
        """Return the list of a level from meta"""
        if name in self.meta.index.names:
            return get_index_levels(self.meta, name)
        # in case of non-standard meta.index.names
        raise KeyError(f"Index `{name}` does not exist!")

    @property
    def region(self):
        """Return the list of (unique) regions"""
        return get_index_levels(self._data, "region")

    @property
    def variable(self):
        """Return the list of (unique) variables"""
        return get_index_levels(self._data, "variable")

    @property
    def unit(self):
        """Return the list of (unique) units"""
        return get_index_levels(self._data, "unit")

    @property
    def unit_mapping(self):
        """Return a dictionary of variables to (list of) corresponding units"""

        def list_or_str(x):
            x = list(x.drop_duplicates())
            return x if len(x) > 1 else x[0]

        return (
            pd.DataFrame(
                zip(self.get_data_column("variable"), self.get_data_column("unit")),
                columns=["variable", "unit"],
            )
            .groupby("variable")
            .apply(lambda u: list_or_str(u.unit))
            .to_dict()
        )

    @property
    def time(self):
        """The time index, i.e., axis labels related to the time domain.

        The returned type is
        - :class:`pandas.Int64Index` if the time_domain is 'year'
        - :class:`pandas.DatetimeIndex` if the time domain is 'datetime'
        - :class:`pandas.Index` if the time domain is 'mixed'
        """
        if self._time is None:
            self._time = pd.Index(get_index_levels(self._data, self.time_col))

        return self._time

    @property
    def data(self):
        """Return the timeseries data as a long :class:`pandas.DataFrame`"""
        if self.empty:  # reset_index fails on empty with `datetime` column
            return pd.DataFrame([], columns=self.dimensions + ["value"])
        return self._data.reset_index()

    def get_data_column(self, column):
        """Return a `column` from the timeseries data in long format

        Equivalent to :meth:`IamDataFrame.data[column] <IamDataFrame.data>`.

        Parameters
        ----------
        column : str
            The column name.

        Returns
        -------
        pd.Series
        """
        return pd.Series(self._data.index.get_level_values(column), name=column)

    @property
    def dimensions(self):
        """Return the list of `data` columns (index names & data coordinates)"""
        return list(self._data.index.names)

<<<<<<< HEAD
    @property
    def time_domain(self):
        """Indicator of the time domain: 'year', 'datetime', or 'mixed'"""
        if self._time_domain is None:
            if self.time_col == "year":
                self._time_domain = "year"
            elif isinstance(self.time, pd.DatetimeIndex):
                self._time_domain = "datetime"
            else:
                self._time_domain = "mixed"

        return self._time_domain

    @property
    def _LONG_IDX(self):
        """DEPRECATED - please use `IamDataFrame.dimensions`"""
        # TODO: deprecated, remove for release >= 1.2
        deprecation_warning("Use the attribute `dimensions` instead.", "This attribute")
        return self.dimensions

=======
>>>>>>> 5ad55e37
    def copy(self):
        """Make a deepcopy of this object

        See :func:`copy.deepcopy` for details.
        """
        return copy.deepcopy(self)

    def head(self, *args, **kwargs):
        """Identical to :meth:`pandas.DataFrame.head()` operating on data"""
        return self.data.head(*args, **kwargs)

    def tail(self, *args, **kwargs):
        """Identical to :meth:`pandas.DataFrame.tail()` operating on data"""
        return self.data.tail(*args, **kwargs)

    @property
    def empty(self):
        """Indicator whether this object is empty"""
        return self._data.empty

    def equals(self, other):
        """Test if two objects contain the same data and meta indicators

        This function allows two IamDataFrame instances to be compared against
        each other to see if they have the same timeseries data and meta
        indicators. nan's in the same location of the meta table are considered
        equal.

        Parameters
        ----------
        other : IamDataFrame
            the other :class:`IamDataFrame` to be compared with `self`
        """
        if not isinstance(other, IamDataFrame):
            raise ValueError("`other` is not an `IamDataFrame` instance")

        if compare(self, other).empty and self.meta.equals(other.meta):
            return True
        else:
            return False

    def append(
        self,
        other,
        ignore_meta_conflict=False,
        inplace=False,
        verify_integrity=True,
        **kwargs,
    ):
        """Append any IamDataFrame-like object to this object

        Indicators in `other.meta` that are not in `self.meta` are merged.
        Missing values are set to `NaN`.
        Conflicting `data` rows always raise a `ValueError`.

        Parameters
        ----------
        other : IamDataFrame, ixmp.Scenario, pandas.DataFrame or data file
            Any object castable as IamDataFrame to be appended
        ignore_meta_conflict : bool, optional
            If False and `other` is an IamDataFrame, raise an error if
            any meta columns present in `self` and `other` are not identical.
        inplace : bool, optional
            If True, do operation inplace and return None
        verify_integrity : bool, optional
            If True, verify integrity of index
        kwargs
            Passed to :class:`IamDataFrame(other, **kwargs) <IamDataFrame>`
            if `other` is not already an IamDataFrame

        Returns
        -------
        IamDataFrame
            If *inplace* is :obj:`False`.
        None
            If *inplace* is :obj:`True`.

        Raises
        ------
        ValueError
            If time domain or other timeseries data index dimension don't match.
        """
        if other is None:
            return None if inplace else self.copy()

        if not isinstance(other, IamDataFrame):
            other = IamDataFrame(other, **kwargs)
            ignore_meta_conflict = True

        if self.time_col != other.time_col:
            raise ValueError("Incompatible time format (`year` vs. `time`)")

        if self.dimensions != other.dimensions:
            raise ValueError("Incompatible timeseries data index dimensions")

        if other.empty:
            return None if inplace else self.copy()

        ret = self.copy() if not inplace else self

        # merge `meta` tables
        ret.meta = merge_meta(ret.meta, other.meta, ignore_meta_conflict)

        # append other.data (verify integrity for no duplicates)
        _data = ret._data.append(other._data)
        if verify_integrity:
            verify_index_integrity(_data)

        # merge extra columns in `data`
        ret.extra_cols += [i for i in other.extra_cols if i not in ret.extra_cols]
        ret._data = _data.sort_index()
        ret._set_attributes()

        if not inplace:
            return ret

    def pivot_table(
        self,
        index,
        columns,
        values="value",
        aggfunc="count",
        fill_value=None,
        style=None,
    ):
        """Returns a pivot table

        Parameters
        ----------
        index : str or list of str
            rows for Pivot table
        columns : str or list of str
            columns for Pivot table
        values : str, default 'value'
            dataframe column to aggregate or count
        aggfunc : str or function, default 'count'
            function used for aggregation,
            accepts 'count', 'mean', and 'sum'
        fill_value : scalar, default None
            value to replace missing values with
        style : str, default None
            output style for pivot table formatting
            accepts 'highlight_not_max', 'heatmap'
        """
        index = [index] if isstr(index) else index
        columns = [columns] if isstr(columns) else columns

        if values != "value":
            raise ValueError("This method only supports `values='value'`!")

        df = self._data

        # allow 'aggfunc' to be passed as string for easier user interface
        if isstr(aggfunc):
            if aggfunc == "count":
                df = self._data.groupby(index + columns).count()
                fill_value = 0
            elif aggfunc == "mean":
                df = self._data.groupby(index + columns).mean().round(2)
                fill_value = 0 if style == "heatmap" else ""
            elif aggfunc == "sum":
                df = self._data.groupby(index + columns).sum()
                fill_value = 0 if style == "heatmap" else ""

        df = df.unstack(level=columns, fill_value=fill_value)
        return df

    def interpolate(self, time, inplace=False, **kwargs):
        """Interpolate missing values in the timeseries data

        This method uses :meth:`pandas.DataFrame.interpolate`,
        which applies linear interpolation by default

        Parameters
        ----------
        time : int or datetime, or list-like thereof
             Year or :class:`datetime.datetime` to be interpolated.
             This must match the datetime/year format of `self`.
        inplace : bool, optional
            if True, do operation inplace and return None
        kwargs
            passed to :meth:`pandas.DataFrame.interpolate`
        """
        ret = self.copy() if not inplace else self
        interp_kwargs = dict(method="slinear", axis=1)
        interp_kwargs.update(kwargs)
        time = list(time) if islistable(time) else [time]
        # TODO - have to explicitly cast to numpy datetime to sort later,
        # could enforce as we do for year below
        if self.time_col == "time":
            time = list(map(np.datetime64, time))
        elif not all(isinstance(x, int) for x in time):
            raise ValueError(f"The `time` argument {time} contains non-integers")

        old_cols = list(ret[ret.time_col].unique())
        columns = np.sort(np.unique(old_cols + time))

        # calculate a separate dataframe with full interpolation
        df = ret.timeseries()
        newdf = df.reindex(columns=columns).interpolate(**interp_kwargs)

        # replace only columns asked for
        for col in time:
            df[col] = newdf[col]

        # replace underlying data object
        # TODO naming time_col could be done in timeseries()
        df.columns.name = ret.time_col
        df = df.stack()  # long-data to pd.Series
        df.name = "value"
        ret._data = df.sort_index()
        ret._set_attributes()

        if not inplace:
            return ret

    def swap_time_for_year(self, subannual=False, inplace=False):
        """Convert the `time` dimension to `year` (as integer).

        Parameters
        ----------
        subannual : bool, str or func, optional
            Merge non-year components of the "time" domain as new column "subannual".
            Apply :meth:`strftime() <datetime.date.strftime>` on the values of the
            "time" domain using `subannual` (if a string) or "%m-%d %H:%M%z" (if True).
            If it is a function, apply the function on the values of the "time" domain.
        inplace : bool, optional
            If True, do operation inplace and return None.

        Returns
        -------
        :class:`IamDataFrame` or **None**
            Object with altered time domain or None if `inplace=True`.

        Raises
        ------
        ValueError
            "time" is not a column of `self.data`

        See Also
        --------
        swap_year_for_time

        """
        return swap_time_for_year(self, subannual=subannual, inplace=inplace)

    def swap_year_for_time(self, inplace=False):
        """Convert the `year` and `subannual` dimensions to `time` (as datetime).

        The method applies :meth:`dateutil.parser.parse` on the combined columns
        `year` and `subannual`:

        .. code-block:: python

            dateutil.parser.parse([f"{y}-{s}" for y, s in zip(year, subannual)])

        Parameters
        ----------
        inplace : bool, optional
            If True, do operation inplace and return None.

        Returns
        -------
        :class:`IamDataFrame` or **None**
            Object with altered time domain or None if `inplace=True`.

        Raises
        ------
        ValueError
            "year" or "subannual" are not a column of `self.data`

        See Also
        --------
        swap_time_for_year

        """
        return swap_year_for_time(self, inplace=inplace)

    def as_pandas(self, meta_cols=True):
        """Return object as a pandas.DataFrame

        Parameters
        ----------
        meta_cols : list, default None
            join `data` with all `meta` columns if True (default)
            or only with columns in list, or return copy of `data` if False
        """
        # merge data and (downselected) meta, or return copy of data
        if meta_cols:
            meta_cols = self.meta.columns if meta_cols is True else meta_cols
            return (
                self.data.set_index(META_IDX).join(self.meta[meta_cols]).reset_index()
            )
        else:
            return self.data.copy()

    def timeseries(self, iamc_index=False):
        """Returns `data` as :class:`pandas.DataFrame` in wide format

        Parameters
        ----------
        iamc_index : bool, optional
            if True, use `['model', 'scenario', 'region', 'variable', 'unit']`;
            else, use all 'data' columns

        Raises
        ------
        ValueError
            `IamDataFrame` is empty
        ValueError
            reducing to IAMC-index yields an index with duplicates
        """
        if self.empty:
            raise ValueError("This IamDataFrame is empty!")

        s = self._data
        if iamc_index:
            if self.time_col == "time":
                raise ValueError(
                    "Cannot use IAMC-index with continuous-time data format!"
                )
            s = s.droplevel(self.extra_cols)

        df = s.unstack(level=self.time_col).rename_axis(None, axis=1).sort_index(axis=1)

        return df

    def reset_exclude(self):
        """Reset exclusion assignment for all scenarios to `exclude: False`"""
        self.meta["exclude"] = False

    def set_meta(self, meta, name=None, index=None):
        """Add meta indicators as pandas.Series, list or value (int/float/str)

        Parameters
        ----------
        meta : pandas.Series, list, int, float or str
            column to be added to 'meta'
            (by `['model', 'scenario']` index if possible)
        name : str, optional
            meta column name (defaults to meta `pandas.Series.name`);
            either `meta.name` or the name kwarg must be defined
        index : IamDataFrame, pandas.DataFrame or pandas.MultiIndex, optional
            index to be used for setting meta column (`['model', 'scenario']`)
        """
        # check that name is valid and doesn't conflict with data columns
        if (name or (hasattr(meta, "name") and meta.name)) in [None, False]:
            raise ValueError("Must pass a name or use a named pd.Series")
        name = name or meta.name
        if name in self.dimensions:
            raise ValueError(f"Column {name} already exists in `data`!")
        if name in ILLEGAL_COLS:
            raise ValueError(f"Name {name} is illegal for meta indicators!")

        # check if meta has a valid index and use it for further workflow
        if (
            hasattr(meta, "index")
            and hasattr(meta.index, "names")
            and set(META_IDX).issubset(meta.index.names)
        ):
            index = meta.index

        # if no valid index is provided, add meta as new column `name` and exit
        if index is None:
            self.meta[name] = list(meta) if islistable(meta) else meta
            return  # EXIT FUNCTION

        # use meta.index if index arg is an IamDataFrame
        if isinstance(index, IamDataFrame):
            index = index.meta.index
        # turn dataframe to index if index arg is a DataFrame
        if isinstance(index, pd.DataFrame):
            index = index.set_index(META_IDX).index
        if not isinstance(index, pd.MultiIndex):
            raise ValueError("Index cannot be coerced to pd.MultiIndex")

        # raise error if index is not unique
        if index.duplicated().any():
            raise ValueError("Non-unique ['model', 'scenario'] index!")

        # create pd.Series from meta, index and name if provided
        meta = pd.Series(data=meta, index=index, name=name)

        # reduce index dimensions to model-scenario only
        meta = meta.reset_index().reindex(columns=META_IDX + [name]).set_index(META_IDX)

        # check if trying to add model-scenario index not existing in self
        diff = meta.index.difference(self.meta.index)
        if not diff.empty:
            raise ValueError(f"Adding meta for non-existing scenarios:\n{diff}")

        self._new_meta_column(name)
        self.meta[name] = meta[name].combine_first(self.meta[name])

    def set_meta_from_data(self, name, method=None, column="value", **kwargs):
        """Add meta indicators from downselected timeseries data of self

        Parameters
        ----------
        name : str
            column name of the 'meta' table
        method : function, optional
            method for aggregation
            (e.g., :func:`numpy.max <numpy.ndarray.max>`);
            required if downselected data do not yield unique values
        column : str, optional
            the column from `data` to be used to derive the indicator
        kwargs
            passed to :meth:`filter` for downselected data
        """
        _data = self.filter(**kwargs).data
        if method is None:
            meta = _data.set_index(META_IDX)[column]
        else:
            meta = _data.groupby(META_IDX)[column].apply(method)
        self.set_meta(meta, name)

    def categorize(
        self, name, value, criteria, color=None, marker=None, linestyle=None
    ):
        """Assign scenarios to a category according to specific criteria

        Parameters
        ----------
        name : str
            column name of the 'meta' table
        value : str
            category identifier
        criteria : dict
            dictionary with variables mapped to applicable checks
            ('up' and 'lo' for respective bounds, 'year' for years - optional)
        color : str, optional
            assign a color to this category for plotting
        marker : str, optional
            assign a marker to this category for plotting
        linestyle : str, optional
            assign a linestyle to this category for plotting
        """
        # add plotting run control
        for kind, arg in [
            ("color", color),
            ("marker", marker),
            ("linestyle", linestyle),
        ]:
            if arg:
                run_control().update({kind: {name: {value: arg}}})
        # find all data that matches categorization
        rows = _apply_criteria(self._data, criteria, in_range=True, return_test="all")
        idx = _make_index(rows, cols=self.index.names)

        if len(idx) == 0:
            logger.info("No scenarios satisfy the criteria")
            return  # EXIT FUNCTION

        # update meta dataframe
        self._new_meta_column(name)
        self.meta.loc[idx, name] = value
        msg = "{} scenario{} categorized as `{}: {}`"
        logger.info(msg.format(len(idx), "" if len(idx) == 1 else "s", name, value))

    def _new_meta_column(self, name):
        """Add a column to meta if it doesn't exist, set value to nan"""
        if name is None:
            raise ValueError(f"Cannot add a meta column {name}")
        if name not in self.meta:
            self.meta[name] = np.nan

    def require_variable(self, variable, unit=None, year=None, exclude_on_fail=False):
        """Check whether all scenarios have a required variable

        Parameters
        ----------
        variable : str
            required variable
        unit : str, default None
            name of unit (optional)
        year : int or list, default None
            check whether the variable exists for ANY of the years (if a list)
        exclude_on_fail : bool, default False
            flag scenarios missing the required variables as `exclude: True`
        """
        criteria = {"variable": variable}
        if unit:
            criteria.update({"unit": unit})
        if year:
            criteria.update({"year": year})

        keep = self._apply_filters(**criteria)
        idx = self.meta.index.difference(_meta_idx(self.data[keep]))

        n = len(idx)
        if n == 0:
            logger.info(
                "All scenarios have the required variable `{}`".format(variable)
            )
            return

        msg = (
            "{} scenario does not include required variable `{}`"
            if n == 1
            else "{} scenarios do not include required variable `{}`"
        )

        if exclude_on_fail:
            self.meta.loc[idx, "exclude"] = True
            msg += ", marked as `exclude: True` in `meta`"

        logger.info(msg.format(n, variable))
        return pd.DataFrame(index=idx).reset_index()

    def validate(self, criteria={}, exclude_on_fail=False):
        """Validate scenarios using criteria on timeseries values

        Returns all scenarios which do not match the criteria and prints a log
        message, or returns None if all scenarios match the criteria.

        When called with `exclude_on_fail=True`, scenarios not
        satisfying the criteria will be marked as `exclude=True`.

        Parameters
        ----------
        criteria : dict
           dictionary with variable keys and validation mappings
            ('up' and 'lo' for respective bounds, 'year' for years)
        exclude_on_fail : bool, optional
            flag scenarios failing validation as `exclude: True`

        Returns
        -------
        :class:`pandas.DataFrame`
            All data points that do not satisfy the criteria.
        None
            If all scenarios satisfy the criteria.
        """
        df = _apply_criteria(self._data, criteria, in_range=False)

        if not df.empty:
            msg = "{} of {} data points do not satisfy the criteria"
            logger.info(msg.format(len(df), len(self.data)))

            if exclude_on_fail and len(df) > 0:
                self._exclude_on_fail(df)
            return df.reset_index()

    def compute_bias(self, name, method, axis):
        """Compute the bias weights and add to 'meta'

        Parameters
        ----------
        name : str
           Column name in the 'meta' dataframe
        method : str
            Method to compute the bias weights, see the notes
        axis : str
            Index dimensions on which to apply the `method`

        Notes
        -----

        The following methods are implemented:

        - "count": use the inverse of the number of scenarios grouped by `axis` names.

          Using the following method on an IamDataFrame with three scenarios

          .. code-block:: python

              df.compute_bias(name="bias-weight", method="count", axis="scenario")

          results in the following column to be added to *df.meta*:

          .. list-table::
             :header-rows: 1

             * - model
               - scenario
               - bias-weight
             * - model_a
               - scen_a
               - 0.5
             * - model_a
               - scen_b
               - 1
             * - model_b
               - scen_a
               - 0.5

        """
        _compute_bias(self, name, method, axis)

    def rename(
        self, mapping=None, inplace=False, append=False, check_duplicates=True, **kwargs
    ):
        """Rename any index dimension or data coordinate.

        When renaming models or scenarios, the uniqueness of the index must be
        maintained, and the function will raise an error otherwise.

        Renaming is only applied to any data row that matches for all
        columns given in `mapping`. Renaming can only be applied to the `model`
        and `scenario` columns, or to other data coordinates simultaneously.

        Parameters
        ----------
        mapping : dict or kwargs
            mapping of column name to rename-dictionary of that column

            .. code-block:: python

               dict(<column_name>: {<current_name_1>: <target_name_1>,
                                    <current_name_2>: <target_name_2>})

            or kwargs as `column_name={<current_name_1>: <target_name_1>, ...}`
        inplace : bool, optional
            Do operation inplace and return None.
        append : bool, optional
            Whether to append aggregated timeseries data to this instance
            (if `inplace=True`) or to a returned new instance (if `inplace=False`).
        check_duplicates : bool, optional
            Check whether conflicts exist after renaming of timeseries data coordinates.
            If True, raise a ValueError; if False, rename and merge
            with :meth:`groupby().sum() <pandas.core.groupby.GroupBy.sum>`.

        Returns
        -------
        :class:`IamDataFrame` or **None**
            Aggregated timeseries data as new object or None if `inplace=True`.
        """
        # combine `mapping` arg and mapping kwargs, ensure no rename conflicts
        mapping = mapping or {}
        duplicate = set(mapping).intersection(kwargs)
        if duplicate:
            raise ValueError(f"Conflicting rename args for columns {duplicate}")
        mapping.update(kwargs)

        # determine columns that are not in the meta index
        meta_idx = self.meta.index.names
        data_cols = set(self.dimensions) - set(meta_idx)

        # changing index and data columns can cause model-scenario mismatch
        if any(i in mapping for i in meta_idx) and any(i in mapping for i in data_cols):
            msg = "Renaming index and data columns simultaneously not supported!"
            raise ValueError(msg)

        # translate rename mapping to `filter()` arguments
        filters = {col: _from.keys() for col, _from in mapping.items()}

        # if append is True, downselect and append renamed data
        if append:
            df = self.filter(**filters)
            # note that `append(other, inplace=True)` returns None
            return self.append(df.rename(mapping), inplace=inplace)

        # if append is False, iterate over rename mapping and do groupby
        ret = self.copy() if not inplace else self

        # renaming is only applied where a filter matches for all given columns
        rows = ret._apply_filters(**filters)
        idx = ret.meta.index.isin(_make_index(ret._data[rows], cols=meta_idx))

        # apply renaming changes (for `data` only on the index)
        _data_index = ret._data.index

        for col, _mapping in mapping.items():
            if col in meta_idx:
                _index = pd.DataFrame(index=ret.meta.index).reset_index()
                _index.loc[idx, col] = _index.loc[idx, col].replace(_mapping)
                if _index.duplicated().any():
                    raise ValueError(f"Renaming to non-unique {col} index!")
                ret.meta.index = _index.set_index(meta_idx).index
            elif col not in data_cols:
                raise ValueError(f"Renaming by {col} not supported!")
            _data_index = replace_index_values(_data_index, col, _mapping, rows)

        # check if duplicates exist in the new timeseries data index
        duplicate_rows = _data_index.duplicated()
        has_duplicates = any(duplicate_rows)

        if has_duplicates and check_duplicates:
            raise_data_error(
                "Conflicting data rows after renaming "
                "(use `aggregate()` or `check_duplicates=False` instead)",
                _data_index[duplicate_rows].to_frame(index=False),
            )

        ret._data.index = _data_index
        ret._set_attributes()

        # merge using `groupby().sum()` only if duplicates exist
        if has_duplicates:
            ret._data = ret._data.reset_index().groupby(ret.dimensions).sum().value

        if not inplace:
            return ret

    def convert_unit(
        self, current, to, factor=None, registry=None, context=None, inplace=False
    ):
        """Convert all timeseries data having *current* units to new units.

        If *factor* is given, existing values are multiplied by it, and the
        *to* units are assigned to the 'unit' column.

        Otherwise, the :mod:`pint` package is used to convert from *current* ->
        *to* units without an explicit conversion factor. Pint natively handles
        conversion between any standard (SI) units that have compatible
        dimensionality, such as exajoule to terawatt-hours, :code:`EJ -> TWh`,
        or tonne per year to gram per second, :code:`t / yr -> g / sec`.

        The default *registry* includes additional unit definitions relevant
        for integrated assessment models and energy systems analysis, via the
        `iam-units <https://github.com/IAMconsortium/units>`_ package.
        This registry can also be accessed directly, using:

        .. code-block:: python

            from iam_units import registry

        When using this registry, *current* and *to* may contain the symbols of
        greenhouse gas (GHG) species, such as 'CO2e', 'C', 'CH4', 'N2O',
        'HFC236fa', etc., as well as lower-case aliases like 'co2' supported by
        :mod:`pyam`. In this case, *context* must be the name of a specific
        global warming potential (GWP) metric supported by :mod:`iam_units`,
        e.g. 'AR5GWP100' (optionally prefixed by '\gwp_', e.g. 'gwp_AR5GWP100').

        Rows with units other than *current* are not altered.

        Parameters
        ----------
        current : str
            Current units to be converted.
        to : str
            New unit (to be converted to) or symbol for target GHG species. If
            only the GHG species is provided, the units (e.g. :code:`Mt /
            year`) will be the same as `current`, and an expression combining
            units and species (e.g. 'Mt CO2e / yr') will be placed in the
            'unit' column.
        factor : value, optional
            Explicit factor for conversion without `pint`.
        registry : :class:`pint.UnitRegistry`, optional
            Specific unit registry to use for conversion. Default: the
            `iam-units <https://github.com/IAMconsortium/units>`_ registry.
        context : str or :class:`pint.Context`, optional
            (Name of) the context to use in conversion.
            Required when converting between GHG species using GWP metrics,
            unless the species indicated by *current* and *to* are the same.
        inplace : bool, optional
            Whether to return a new IamDataFrame.

        Returns
        -------
        IamDataFrame
            If *inplace* is :obj:`False`.
        None
            If *inplace* is :obj:`True`.

        Raises
        ------
        pint.UndefinedUnitError
            if attempting a GWP conversion but *context* is not given.
        pint.DimensionalityError
            without *factor*, when *current* and *to* are not compatible units.
        """
        # check that (only) either factor or registry/context is provided
        if factor and any([registry, context]):
            raise ValueError("Use either `factor` or `registry`!")

        return convert_unit(self, current, to, factor, registry, context, inplace)

    def normalize(self, inplace=False, **kwargs):
        """Normalize data to a specific data point

        Note: Currently only supports normalizing to a specific time.

        Parameters
        ----------
        inplace : bool, optional
            if :obj:`True`, do operation inplace and return None
        kwargs
            the column and value on which to normalize (e.g., `year=2005`)
        """
        if len(kwargs) > 1 or self.time_col not in kwargs:
            raise ValueError("Only time(year)-based normalization supported")
        ret = self.copy() if not inplace else self
        df = ret.data
        # change all below if supporting more in the future
        cols = self.time_col
        value = kwargs[self.time_col]
        x = df.set_index(IAMC_IDX)
        x["value"] /= x[x[cols] == value]["value"]

        x = x.reset_index()
        ret._data = x.set_index(self.dimensions).value

        if not inplace:
            return ret

    def aggregate(
        self,
        variable,
        components=None,
        method="sum",
        recursive=False,
        append=False,
    ):
        """Aggregate timeseries data by components or subcategories within each region

        Parameters
        ----------
        variable : str or list of str
            Variable(s) for which the aggregate will be computed.
        components : list of str, optional
            Components to be aggregate, defaults to all subcategories of `variable`.
        method : func or str, optional
            Aggregation method, e.g. :func:`numpy.mean`, :func:`numpy.sum`, 'min', 'max'
        recursive : bool or str, optional
            Iterate recursively (bottom-up) over all subcategories of `variable`.
            If there are existing intermediate variables, it validates the aggregated
            value.
            If recursive='skip-validate', it skips the validation.
        append : bool, optional
            Whether to append aggregated timeseries data to this instance.

        Returns
        -------
        :class:`IamDataFrame` or **None**
            Aggregated timeseries data or None if `append=True`.

        See Also
        --------
        add : Add timeseries data items along an `axis`.
        aggregate_region : Aggregate timeseries data along the `region` dimension.

        Notes
        -----
        The aggregation function interprets any missing values (:any:`numpy.nan`)
        for individual components as 0.
        """

        if recursive:
            if components is not None:
                raise ValueError("Recursive aggregation cannot take `components`!")
            if method != "sum":
                raise ValueError(
                    "Recursive aggregation only supported with `method='sum'`!"
                )

            _df = IamDataFrame(
                _aggregate_recursive(self, variable, recursive), meta=self.meta
            )
        else:
            _df = _aggregate(self, variable, components=components, method=method)

        # append to `self` or return as `IamDataFrame`
        return self._finalize(_df, append=append)

    def check_aggregate(
        self,
        variable,
        components=None,
        method="sum",
        exclude_on_fail=False,
        multiplier=1,
        **kwargs,
    ):
        """Check whether timeseries data matches the aggregation by its components

        Parameters
        ----------
        variable : str or list of str
            variable(s) checked for matching aggregation of sub-categories
        components : list of str, default None
            list of variables, defaults to all sub-categories of `variable`
        method : func or str, optional
            method to use for aggregation,
            e.g. :func:`numpy.mean`, :func:`numpy.sum`, 'min', 'max'
        exclude_on_fail : bool, optional
            flag scenarios failing validation as `exclude: True`
        multiplier : number, optional
            factor when comparing variable and sum of components
        kwargs : arguments for comparison of values
            passed to :func:`numpy.isclose`
        """
        # compute aggregate from components, return None if no components
        df_components = _aggregate(self, variable, components, method)
        if df_components is None:
            return

        # filter and groupby data, use `pd.Series.align` for matching index
        rows = self._apply_filters(variable=variable)
        df_var, df_components = _group_and_agg(self._data[rows], [], method).align(
            df_components
        )

        # use `np.isclose` for checking match
        rows = ~np.isclose(df_var, multiplier * df_components, **kwargs)

        # if aggregate and components don't match, return inconsistent data
        if sum(rows):
            msg = "`{}` - {} of {} rows are not aggregates of components"
            logger.info(msg.format(variable, sum(rows), len(df_var)))

            if exclude_on_fail:
                self._exclude_on_fail(_meta_idx(df_var[rows].reset_index()))

            return pd.concat(
                [df_var[rows], df_components[rows]],
                axis=1,
                keys=(["variable", "components"]),
            )

    def aggregate_region(
        self,
        variable,
        region="World",
        subregions=None,
        components=False,
        method="sum",
        weight=None,
        append=False,
        drop_negative_weights=True,
    ):
        """Aggregate timeseries data by a number of subregions

        This function allows to add variable sub-categories that are only
        defined at the `region` level by setting `components=True`

        Parameters
        ----------
        variable : str or list of str
            variable(s) to be aggregated
        region : str, optional
            region to which data will be aggregated
        subregions : list of str, optional
            list of subregions, defaults to all regions other than `region`
        components : bool or list of str, optional
            variables at the `region` level to be included in the aggregation
            (ignored if False); if `True`, use all sub-categories of `variable`
            included in `region` but not in any of the `subregions`;
            or explicit list of variables
        method : func or str, optional
            method to use for aggregation,
            e.g. :func:`numpy.mean`, :func:`numpy.sum`, 'min', 'max'
        weight : str, optional
            variable to use as weight for the aggregation
            (currently only supported with `method='sum'`)
        append : bool, optional
            append the aggregate timeseries to `self` and return None,
            else return aggregate timeseries as new :class:`IamDataFrame`
        drop_negative_weights : bool, optional
            removes any aggregated values that are computed using negative weights

        Returns
        -------
        :class:`IamDataFrame` or **None**
            Aggregated timeseries data or None if `append=True`.

        See Also
        --------
        add : Add timeseries data items `a` and `b` along an `axis`
        aggregate : Aggregate timeseries data along the `variable` hierarchy.

        """
        _df = _aggregate_region(
            self,
            variable,
            region=region,
            subregions=subregions,
            components=components,
            method=method,
            weight=weight,
            drop_negative_weights=drop_negative_weights,
        )

        # append to `self` or return as `IamDataFrame`
        return self._finalize(_df, append=append, region=region)

    def check_aggregate_region(
        self,
        variable,
        region="World",
        subregions=None,
        components=False,
        method="sum",
        weight=None,
        exclude_on_fail=False,
        drop_negative_weights=True,
        **kwargs,
    ):
        """Check whether timeseries data matches the aggregation across subregions

        Parameters
        ----------
        variable : str or list of str
            variable(s) to be checked for matching aggregation of subregions
        region : str, optional
            region to be checked for matching aggregation of subregions
        subregions : list of str, optional
            list of subregions, defaults to all regions other than `region`
        components : bool or list of str, optional
            variables at the `region` level to be included in the aggregation
            (ignored if False); if `True`, use all sub-categories of `variable`
            included in `region` but not in any of the `subregions`;
            or explicit list of variables
        method : func or str, optional
            method to use for aggregation,
            e.g. :func:`numpy.mean`, :func:`numpy.sum`, 'min', 'max'
        weight : str, optional
            variable to use as weight for the aggregation
            (currently only supported with `method='sum'`)
        exclude_on_fail : boolean, optional
            flag scenarios failing validation as `exclude: True`
        drop_negative_weights : bool, optional
            removes any aggregated values that are computed using negative weights
        kwargs : arguments for comparison of values
            passed to :func:`numpy.isclose`
        """
        # compute aggregate from subregions, return None if no subregions
        df_subregions = _aggregate_region(
            self,
            variable,
            region,
            subregions,
            components,
            method,
            weight,
            drop_negative_weights,
        )

        if df_subregions is None:
            return

        # filter and groupby data, use `pd.Series.align` for matching index
        rows = self._apply_filters(region=region, variable=variable)
        if not rows.any():
            logger.info(f"Variable '{variable}' does not exist in region '{region}'!")
            return

        df_region, df_subregions = _group_and_agg(self._data[rows], "region").align(
            df_subregions
        )

        # use `np.isclose` for checking match
        rows = ~np.isclose(df_region, df_subregions, **kwargs)

        # if region and subregions don't match, return inconsistent data
        if sum(rows):
            msg = "`{}` - {} of {} rows are not aggregates of subregions"
            logger.info(msg.format(variable, sum(rows), len(df_region)))

            if exclude_on_fail:
                self._exclude_on_fail(_meta_idx(df_region[rows].reset_index()))

            _df = pd.concat(
                [
                    pd.concat(
                        [df_region[rows], df_subregions[rows]],
                        axis=1,
                        keys=(["region", "subregions"]),
                    )
                ],
                keys=[region],
                names=["region"],
            )
            _df.index = _df.index.reorder_levels(self.dimensions)
            return _df

    def aggregate_time(
        self,
        variable,
        column="subannual",
        value="year",
        components=None,
        method="sum",
        append=False,
    ):
        """Aggregate timeseries data by subannual time resolution

        Parameters
        ----------
        variable : str or list of str
            variable(s) to be aggregated
        column : str, optional
            the data column to be used as subannual time representation
        value : str, optional
            the name of the aggregated (subannual) time
        components : list of str
            subannual timeslices to be aggregated; defaults to all subannual
            timeslices other than `value`
        method : func or str, optional
            method to use for aggregation,
            e.g. :func:`numpy.mean`, :func:`numpy.sum`, 'min', 'max'
        append : bool, optional
            append the aggregate timeseries to `self` and return None,
            else return aggregate timeseries as new :class:`IamDataFrame`
        """
        _df = _aggregate_time(
            self,
            variable,
            column=column,
            value=value,
            components=components,
            method=method,
        )

        # append to `self` or return as `IamDataFrame`
        return self._finalize(_df, append=append)

    def downscale_region(
        self,
        variable,
        region="World",
        subregions=None,
        proxy=None,
        weight=None,
        append=False,
    ):
        """Downscale timeseries data to a number of subregions

        Parameters
        ----------
        variable : str or list of str
            variable(s) to be downscaled
        region : str, optional
            region from which data will be downscaled
        subregions : list of str, optional
            list of subregions, defaults to all regions other than `region`
            (if using `proxy`) or `region` index (if using `weight`)
        proxy : str, optional
            variable (within the :class:`IamDataFrame`) to be used as proxy
            for regional downscaling
        weight : class:`pandas.DataFrame`, optional
            dataframe with time dimension as columns (year or
            :class:`datetime.datetime`) and regions[, model, scenario] as index
        append : bool, optional
            append the downscaled timeseries to `self` and return None,
            else return downscaled data as new IamDataFrame
        """
        if proxy is not None and weight is not None:
            raise ValueError("Using both 'proxy' and 'weight' arguments is not valid!")
        elif proxy is not None:
            # get default subregions if not specified and select data from self
            subregions = subregions or self._all_other_regions(region)
            rows = self._apply_filters(variable=proxy, region=subregions)
            cols = self._get_cols(["region", self.time_col])
            _proxy = self.data[rows].set_index(cols).value
        elif weight is not None:
            # downselect weight to subregions or remove `region` from index
            if subregions is not None:
                rows = weight.index.isin(subregions, level="region")
            else:
                rows = ~weight.index.isin([region], level="region")
            _proxy = weight[rows].stack()
        else:
            raise ValueError("Either a 'proxy' or 'weight' argument is required!")

        _value = (
            self.data[self._apply_filters(variable=variable, region=region)]
            .set_index(self._get_cols(["variable", "unit", self.time_col]))
            .value
        )

        # compute downscaled data
        _total = _proxy.groupby(self.time_col).sum()
        _data = _value * _proxy / _total

        # append to `self` or return as `IamDataFrame`
        return self._finalize(_data, append=append)

    def _all_other_regions(self, region, variable=None):
        """Return list of regions other than `region` containing `variable`"""
        rows = self._apply_filters(variable=variable)
        return self._data[rows].index.get_level_values("region").difference([region])

    def _variable_components(self, variable, level=0):
        """Get all components (sub-categories) of a variable for a given level

        If `level=0`, for `variable='foo'`, return `['foo|bar']`, but don't
        include `'foo|bar|baz'`, which is a sub-sub-category. If `level=None`,
        all variables below `variable` in the hierarchy are returned."""
        var_list = pd.Series(self.variable)
        return var_list[pattern_match(var_list, "{}|*".format(variable), level=level)]

    def _get_cols(self, cols):
        """Return a list of columns of `self.data`"""
        return META_IDX + cols + self.extra_cols

    def check_internal_consistency(self, components=False, **kwargs):
        """Check whether a scenario ensemble is internally consistent

        We check that all variables are equal to the sum of their sectoral
        components and that all the regions add up to the World total. If
        the check is passed, None is returned, otherwise a DataFrame of
        inconsistent variables is returned.

        Note: at the moment, this method's regional checking is limited to
        checking that all the regions sum to the World region. We cannot
        make this more automatic unless we store how the regions relate,
        see `this issue <https://github.com/IAMconsortium/pyam/issues/106>`_.

        Parameters
        ----------
        kwargs : arguments for comparison of values
            passed to :func:`numpy.isclose`
        components : bool, optional
            passed to :meth:`check_aggregate_region` if `True`, use all
            sub-categories of each `variable` included in `World` but not in
            any of the subregions; if `False`, only aggregate variables over
            subregions
        """
        lst = []
        for variable in self.variable:
            diff_agg = self.check_aggregate(variable, **kwargs)
            if diff_agg is not None:
                lst.append(diff_agg)

            diff_regional = self.check_aggregate_region(
                variable, components=components, **kwargs
            )
            if diff_regional is not None:
                lst.append(diff_regional)

        if len(lst):
            _df = pd.concat(lst, sort=True).sort_index()
            return _df[
                [
                    c
                    for c in ["variable", "components", "region", "subregions"]
                    if c in _df.columns
                ]
            ]

    def _exclude_on_fail(self, df):
        """Assign a selection of scenarios as `exclude: True` in meta"""
        idx = (
            df
            if isinstance(df, pd.MultiIndex)
            else _make_index(df, cols=self.index.names)
        )
        self.meta.loc[idx, "exclude"] = True
        logger.info(
            "{} non-valid scenario{} will be excluded".format(
                len(idx), "" if len(idx) == 1 else "s"
            )
        )

    def filter(self, keep=True, inplace=False, **kwargs):
        """Return a (copy of a) filtered (downselected) IamDataFrame

        Parameters
        ----------
        keep : bool, optional
            keep all scenarios satisfying the filters (if True) or the inverse
        inplace : bool, optional
            if True, do operation inplace and return None
        filters by kwargs:
            The following columns are available for filtering:
             - 'meta' columns: filter by string value of that column
             - 'model', 'scenario', 'region', 'variable', 'unit':
               string or list of strings, where `*` can be used as a wildcard
             - 'level': the maximum "depth" of IAM variables (number of '|')
               (excluding the strings given in the 'variable' argument)
             - 'year': takes an integer (int/np.int64), a list of integers or
               a range. Note that the last year of a range is not included,
               so `range(2010, 2015)` is interpreted as `[2010, ..., 2014]`
             - arguments for filtering by `datetime.datetime` or np.datetime64
               ('month', 'hour', 'time')
             - 'regexp=True' disables pseudo-regexp syntax in `pattern_match()`
        """
        if not isinstance(keep, bool):
            raise ValueError(f"Cannot filter by `keep={keep}`, must be a boolean!")

        # downselect `data` rows and clean up index
        _keep = self._apply_filters(**kwargs)
        _keep = _keep if keep else ~_keep
        ret = self.copy() if not inplace else self
        ret._data = ret._data[_keep]
        ret._data.index = ret._data.index.remove_unused_levels()

        # downselect `meta` dataframe
        idx = _make_index(ret._data, cols=self.index.names)
        if len(idx) == 0:
            logger.warning("Filtered IamDataFrame is empty!")
        ret.meta = ret.meta.loc[idx]
        ret._set_attributes()
        if not inplace:
            return ret

    def _apply_filters(self, level=None, **filters):
        """Determine rows to keep in data for given set of filters

        Parameters
        ----------
        filters : dict
            dictionary of filters of the format (`{col: values}`);
            uses a pseudo-regexp syntax by default,
            but accepts `regexp: True` in the dictionary to use regexp directly
        """
        regexp = filters.pop("regexp", False)
        keep = np.ones(len(self), dtype=bool)

        # filter by columns and list of values
        for col, values in filters.items():
            # treat `_apply_filters(col=None)` as no filter applied
            if values is None:
                continue

            if col in self.meta.columns:
                matches = pattern_match(
                    self.meta[col], values, regexp=regexp, has_nan=True
                )
                cat_idx = self.meta[matches].index
                keep_col = _make_index(
                    self._data, cols=self.index.names, unique=False
                ).isin(cat_idx)
            elif col == "year":
                if self.time_col == "year":
                    _data = self.get_data_column(col)
                else:
                    _data = self.get_data_column("time").apply(lambda x: x.year)
                keep_col = years_match(_data, values)

            elif col == "month" and self.time_col == "time":
                keep_col = month_match(
                    self.get_data_column("time").apply(lambda x: x.month), values
                )

            elif col == "day" and self.time_col == "time":
                if isinstance(values, str):
                    wday = True
                elif isinstance(values, list) and isinstance(values[0], str):
                    wday = True
                else:
                    wday = False

                if wday:
                    days = self.get_data_column("time").apply(lambda x: x.weekday())
                else:  # ints or list of ints
                    days = self.get_data_column("time").apply(lambda x: x.day)

                keep_col = day_match(days, values)

            elif col == "hour" and self.time_col == "time":
                keep_col = hour_match(
                    self.get_data_column("time").apply(lambda x: x.hour), values
                )

            elif col == "time" and self.time_col == "time":
                keep_col = datetime_match(self.get_data_column("time"), values)

            elif col in self.dimensions:
                levels, codes = get_index_levels_codes(self._data, col)

                matches = pattern_match(
                    levels,
                    values,
                    regexp=regexp,
                    level=level if col == "variable" else None,
                    has_nan=True,
                    return_codes=True,
                )

                keep_col = get_keep_col(codes, matches)

            else:
                _raise_filter_error(col)

            keep = np.logical_and(keep, keep_col)

        if level is not None and "variable" not in filters:
            col = "variable"
            lvl_index, lvl_codes = get_index_levels_codes(self._data, col)
            matches = find_depth(lvl_index, level=level)
            keep_col = get_keep_col(lvl_codes, matches)

            keep = np.logical_and(keep, keep_col)

        return keep

    def col_apply(self, col, func, *args, **kwargs):
        """Apply a function to a column of data or meta

        Parameters
        ----------
        col: str
            column in either data or meta dataframes
        func: function
            function to apply
        """
        if col in self.data:
            self.data[col] = self.data[col].apply(func, *args, **kwargs)
        else:
            self.meta[col] = self.meta[col].apply(func, *args, **kwargs)

    def add(
        self, a, b, name, axis="variable", fillna=None, ignore_units=False, append=False
    ):
        """Add timeseries data items `a` and `b` along an `axis`

        This function computes `a + b`. If `a` or `b` are lists, the method applies
        :meth:`pandas.groupby().sum() <pandas.core.groupby.GroupBy.sum>` on each group.
        If either `a` or `b` are not defined for a row and `fillna` is not specified,
        no value is computed for that row.

        Parameters
        ----------
        a, b : str, list of str or a number
            Items to be used for the addition.
        name : str
            Name of the computed timeseries data on the `axis`.
        axis : str, optional
            Axis along which to compute.
        fillna : dict or scalar, optional
            Value to fill holes when rows are not defined for either `a` or `b`.
            Can be a scalar or a dictionary of the form :code:`{arg: default}`.
        ignore_units : bool or str, optional
            Perform operation on values without considering units. Set units of returned
            data to `unknown` (if True) or the value of `ignore_units` (if str).
        append : bool, optional
            Whether to append aggregated timeseries data to this instance.

        Returns
        -------
        :class:`IamDataFrame` or **None**
            Computed timeseries data or None if `append=True`.

        See Also
        --------
        subtract, multiply, divide
        apply : Apply a custom function on the timeseries data along any axis.
        aggregate : Aggregate timeseries data along the `variable` hierarchy.
        aggregate_region : Aggregate timeseries data along the `region` dimension.

        Notes
        -----
        This function uses the :mod:`pint` package and the :mod:`iam-units` registry
        (`read the docs <https://github.com/IAMconsortium/units>`_) to handle units.
        :mod:`pyam` will keep notation consistent with the input format (if possible)
        and otherwise uses abbreviated units :code:`'{:~}'.format(u)` (see
        `here <https://pint.readthedocs.io/en/stable/tutorial.html#string-formatting>`_
        for more information).

        As a result, the notation of returned units may differ from the input format.
        For example, the unit :code:`EJ/yr` may be reformatted to :code:`EJ / a`.
        """
        kwds = dict(axis=axis, fillna=fillna, ignore_units=ignore_units)
        _value = _op_data(self, name, "add", **kwds, a=a, b=b)

        # append to `self` or return as `IamDataFrame`
        return self._finalize(_value, append=append)

    def subtract(
        self, a, b, name, axis="variable", fillna=None, ignore_units=False, append=False
    ):
        """Compute the difference of timeseries data items `a` and `b` along an `axis`

        This function computes `a - b`. If `a` or `b` are lists, the method applies
        :meth:`pandas.groupby().sum() <pandas.core.groupby.GroupBy.sum>` on each group.
        If either `a` or `b` are not defined for a row and `fillna` is not specified,
        no value is computed for that row.

        Parameters
        ----------
        a, b : str, list of str or a number
            Items to be used for the subtraction.
        name : str
            Name of the computed timeseries data on the `axis`.
        axis : str, optional
            Axis along which to compute.
        fillna : dict or scalar, optional
            Value to fill holes when rows are not defined for either `a` or `b`.
            Can be a scalar or a dictionary of the form :code:`{arg: default}`.
        ignore_units : bool or str, optional
            Perform operation on values without considering units. Set units of returned
            data to `unknown` (if True) or the value of `ignore_units` (if str).
        append : bool, optional
            Whether to append aggregated timeseries data to this instance.

        Returns
        -------
        :class:`IamDataFrame` or **None**
            Computed timeseries data or None if `append=True`.

        See Also
        --------
        add, multiply, divide
        diff : Compute the difference of timeseries data along the time dimension.
        apply : Apply a custom function on the timeseries data along any axis.

        Notes
        -----
        This function uses the :mod:`pint` package and the :mod:`iam-units` registry
        (`read the docs <https://github.com/IAMconsortium/units>`_) to handle units.
        :mod:`pyam` will keep notation consistent with the input format (if possible)
        and otherwise uses abbreviated units :code:`'{:~}'.format(u)` (see
        `here <https://pint.readthedocs.io/en/stable/tutorial.html#string-formatting>`_
        for more information).

        As a result, the notation of returned units may differ from the input format.
        For example, the unit :code:`EJ/yr` may be reformatted to :code:`EJ / a`.
        """
        kwds = dict(axis=axis, fillna=fillna, ignore_units=ignore_units)
        _value = _op_data(self, name, "subtract", **kwds, a=a, b=b)

        # append to `self` or return as `IamDataFrame`
        return self._finalize(_value, append=append)

    def multiply(
        self, a, b, name, axis="variable", fillna=None, ignore_units=False, append=False
    ):
        """Multiply timeseries data items `a` and `b` along an `axis`

        This function computes `a * b`. If `a` or `b` are lists, the method applies
        :meth:`pandas.groupby().sum() <pandas.core.groupby.GroupBy.sum>` on each group.
        If either `a` or `b` are not defined for a row and `fillna` is not specified,
        no value is computed for that row.

        Parameters
        ----------
        a, b : str, list of str or a number
            Items to be used for the division.
        name : str
            Name of the computed timeseries data on the `axis`.
        axis : str, optional
            Axis along which to compute.
        fillna : dict or scalar, optional
            Value to fill holes when rows are not defined for either `a` or `b`.
            Can be a scalar or a dictionary of the form :code:`{arg: default}`.
        ignore_units : bool or str, optional
            Perform operation on values without considering units. Set units of returned
            data to `unknown` (if True) or the value of `ignore_units` (if str).
        append : bool, optional
            Whether to append aggregated timeseries data to this instance.

        Returns
        -------
        :class:`IamDataFrame` or **None**
            Computed timeseries data or None if `append=True`.

        See Also
        --------
        add, subtract, divide
        apply : Apply a custom function on the timeseries data along any axis.

        Notes
        -----
        This function uses the :mod:`pint` package and the :mod:`iam-units` registry
        (`read the docs <https://github.com/IAMconsortium/units>`_) to handle units.
        :mod:`pyam` will keep notation consistent with the input format (if possible)
        and otherwise uses abbreviated units :code:`'{:~}'.format(u)` (see
        `here <https://pint.readthedocs.io/en/stable/tutorial.html#string-formatting>`_
        for more information).

        As a result, the notation of returned units may differ from the input format.
        For example, the unit :code:`EJ/yr` may be reformatted to :code:`EJ / a`.
        """
        kwds = dict(axis=axis, fillna=fillna, ignore_units=ignore_units)
        _value = _op_data(self, name, "multiply", **kwds, a=a, b=b)

        # append to `self` or return as `IamDataFrame`
        return self._finalize(_value, append=append)

    def divide(
        self, a, b, name, axis="variable", fillna=None, ignore_units=False, append=False
    ):
        """Divide the timeseries data items `a` and `b` along an `axis`

        This function computes `a / b`. If `a` or `b` are lists, the method applies
        :meth:`pandas.groupby().sum() <pandas.core.groupby.GroupBy.sum>` on each group.
        If either `a` or `b` are not defined for a row and `fillna` is not specified,
        no value is computed for that row.

        Parameters
        ----------
        a, b : str, list of str or a number
            Items to be used for the division.
        name : str
            Name of the computed timeseries data on the `axis`.
        axis : str, optional
            Axis along which to compute.
        fillna : dict or scalar, optional
            Value to fill holes when rows are not defined for either `a` or `b`.
            Can be a scalar or a dictionary of the form :code:`{arg: default}`.
        ignore_units : bool or str, optional
            Perform operation on values without considering units. Set units of returned
            data to `unknown` (if True) or the value of `ignore_units` (if str).
        append : bool, optional
            Whether to append aggregated timeseries data to this instance.

        Returns
        -------
        :class:`IamDataFrame` or **None**
            Computed timeseries data or None if `append=True`.

        See Also
        --------
        add, subtract, multiply
        apply : Apply a custom function on the timeseries data along any axis.

        Notes
        -----
        This function uses the :mod:`pint` package and the :mod:`iam-units` registry
        (`read the docs <https://github.com/IAMconsortium/units>`_) to handle units.
        :mod:`pyam` will keep notation consistent with the input format (if possible)
        and otherwise uses abbreviated units :code:`'{:~}'.format(u)` (see
        `here <https://pint.readthedocs.io/en/stable/tutorial.html#string-formatting>`_
        for more information).

        As a result, the notation of returned units may differ from the input format.
        For example, the unit :code:`EJ/yr` may be reformatted to :code:`EJ / a`.
        """
        kwds = dict(axis=axis, fillna=fillna, ignore_units=ignore_units)
        _value = _op_data(self, name, "divide", **kwds, a=a, b=b)

        # append to `self` or return as `IamDataFrame`
        return self._finalize(_value, append=append)

    def apply(
        self, func, name, axis="variable", fillna=None, append=False, args=(), **kwds
    ):
        """Apply a function to components of timeseries data along an `axis`

        This function computes a function `func` using timeseries data selected
        along an `axis` downselected by keyword arguments.
        The length of components needs to match the number of required arguments
        of `func`.

        Parameters
        ----------
        func : function
            Function to apply to `components` along `axis`.
        name : str
            Name of the computed timeseries data on the `axis`.
        axis : str, optional
            Axis along which to compute.
        fillna : dict or scalar, optional
            Value to fill holes when rows are not defined for items in `args` or `kwds`.
            Can be a scalar or a dictionary of the form :code:`{kwd: default}`.
        append : bool, optional
            Whether to append aggregated timeseries data to this instance.
        args : tuple or list of str
            List of variables to pass as positional arguments to `func`.
        **kwds
            Additional keyword arguments to pass as keyword arguments to `func`. If the
            name of a variable is given, the associated timeseries is passed. Otherwise
            the value itself is passed.

        Returns
        -------
        :class:`IamDataFrame` or **None**
            Computed timeseries data or None if `append=True`.

        See Also
        --------
        add, subtract, multiply, divide, diff

        Notes
        -----
        This function uses the :mod:`pint` package and the :mod:`iam-units` registry
        (`read the docs <https://github.com/IAMconsortium/units>`_) to handle units.
        :mod:`pyam` uses abbreviated units :code:`'{:~}'.format(u)` (see
        `here <https://pint.readthedocs.io/en/stable/tutorial.html#string-formatting>`_
        for more information).

        As a result, the notation of returned units may differ from the input format.
        For example, the unit :code:`EJ/yr` may be reformatted to :code:`EJ / a`.
        """
        _value = _op_data(self, name, func, axis=axis, fillna=fillna, args=args, **kwds)

        # append to `self` or return as `IamDataFrame`
        return self._finalize(_value, append=append)

    def diff(self, mapping, periods=1, append=False):
        """Compute the difference of timeseries data along the time dimension

        This methods behaves as if applying :meth:`pandas.DataFrame.diff` on the
        timeseries data in wide format.
        By default, the diff-value in period *t* is computed as *x[t] - x[t-1]*.

        Parameters
        ----------
        mapping : dict
            Mapping of *variable* item(s) to the name(s) of the diff-ed timeseries data,
            e.g.,

            .. code-block:: python

               {"current variable": "name of diff-ed variable", ...}

        periods : int, optional
            Periods to shift for calculating difference, accepts negative values;
            passed to :meth:`pandas.DataFrame.diff`.
        append : bool, optional
            Whether to append computed timeseries data to this instance.

        Returns
        -------
        :class:`IamDataFrame` or **None**
            Computed timeseries data or None if `append=True`.

        See Also
        --------
        subtract, apply, interpolate

        Notes
        -----
        This method behaves as if applying :meth:`pandas.DataFrame.diff` by row in a
        wide data format, so the difference is computed on the previous existing value.
        This can lead to unexpected results if the data has inconsistent period lengths.

        Use the following to ensure that no missing values exist prior to computing
        the difference:

        .. code-block:: python

            df.interpolate(time=df.year)

        """
        cols = [d for d in self.dimensions if d != self.time_col]
        _value = self.filter(variable=mapping)._data.groupby(cols).diff(periods=periods)
        _value.index = replace_index_values(_value.index, "variable", mapping)

        # append to `self` or return as `IamDataFrame`
        return self._finalize(_value, append=append)

    def _to_file_format(self, iamc_index):
        """Return a dataframe suitable for writing to a file"""
        df = self.timeseries(iamc_index=iamc_index).reset_index()
        df = df.rename(columns={c: str(c).title() for c in df.columns})
        return df

    def to_csv(self, path, iamc_index=False, **kwargs):
        """Write timeseries data of this object to a csv file

        Parameters
        ----------
        path : str or path object
            file path or :class:`pathlib.Path`
        iamc_index : bool, default False
            if True, use `['model', 'scenario', 'region', 'variable', 'unit']`;
            else, use all 'data' columns
        """
        self._to_file_format(iamc_index).to_csv(path, index=False, **kwargs)

    def to_excel(
        self,
        excel_writer,
        sheet_name="data",
        iamc_index=False,
        include_meta=True,
        **kwargs,
    ):
        """Write object to an Excel spreadsheet

        Parameters
        ----------
        excel_writer : str, path object or ExcelWriter object
            any valid string path, :class:`pathlib.Path`
            or :class:`pandas.ExcelWriter`
        sheet_name : string
            name of sheet which will contain :meth:`timeseries` data
        iamc_index : bool, default False
            if True, use `['model', 'scenario', 'region', 'variable', 'unit']`;
            else, use all 'data' columns
        include_meta : boolean or string
            if True, write 'meta' to an Excel sheet name 'meta' (default);
            if this is a string, use it as sheet name
        """
        # open a new ExcelWriter instance (if necessary)
        close = False
        if not isinstance(excel_writer, pd.ExcelWriter):
            close = True
            excel_writer = pd.ExcelWriter(excel_writer, engine="openpyxl")

        # write data table
        write_sheet(excel_writer, sheet_name, self._to_file_format(iamc_index))

        # write meta table unless `include_meta=False`
        if include_meta:
            meta_rename = dict([(i, i.capitalize()) for i in META_IDX])
            write_sheet(
                excel_writer,
                "meta" if include_meta is True else include_meta,
                self.meta.reset_index().rename(columns=meta_rename),
            )

        # close the file if `excel_writer` arg was a file name
        if close:
            excel_writer.close()

    def export_meta(self, excel_writer, sheet_name="meta"):
        """Write the 'meta' indicators of this object to an Excel sheet

        Parameters
        ----------
        excel_writer : str, path object or ExcelWriter object
            any valid string path, :class:`pathlib.Path`
            or :class:`pandas.ExcelWriter`
        sheet_name : str
            name of sheet which will contain dataframe of 'meta' indicators
        """
        close = False
        if not isinstance(excel_writer, pd.ExcelWriter):
            excel_writer, close = pd.ExcelWriter(excel_writer), True
        write_sheet(excel_writer, sheet_name, self.meta, index=True)
        if close:
            excel_writer.close()

    def to_datapackage(self, path):
        """Write object to a frictionless Data Package

        More information: https://frictionlessdata.io

        Returns the saved :class:`datapackage.Package`
        (|datapackage.Package.docs|).
        When adding metadata (descriptors), please follow the `template`
        defined by https://github.com/OpenEnergyPlatform/metadata

        Parameters
        ----------
        path : string or path object
            any valid string path or :class:`pathlib.Path`
        """
        if not HAS_DATAPACKAGE:
            raise ImportError("Required package `datapackage` not found!")

        with TemporaryDirectory(dir=".") as tmp:
            # save data and meta tables to a temporary folder
            self.data.to_csv(Path(tmp) / "data.csv", index=False)
            self.meta.to_csv(Path(tmp) / "meta.csv")

            # cast tables to datapackage
            package = Package()
            package.infer("{}/*.csv".format(tmp))
            if not package.valid:
                logger.warning("The exported datapackage is not valid")
            package.save(path)

        # return the package (needs to reloaded because `tmp` was deleted)
        return Package(path)

    def load_meta(
        self, path, sheet_name="meta", ignore_conflict=False, *args, **kwargs
    ):
        """Load 'meta' indicators from file

        Parameters
        ----------
        path : str, :class:`pathlib.Path` or :class:`pandas.ExcelFile`
            A valid path or instance of an xlsx or csv file
        sheet_name : str, optional
            Name of the sheet to be parsed (if xlsx)
        ignore_conflict : bool, optional
            If `True`, values in `path` take precedence over existing `meta`.
            If `False`, raise an error in case of conflicts.
        kwargs
            Passed to :func:`pandas.read_excel` or :func:`pandas.read_csv`
        """
        # load from file
        path = path if isinstance(path, pd.ExcelFile) else Path(path)
        df = read_pandas(path, sheet_name=sheet_name, **kwargs)

        # cast model-scenario column headers to lower-case (if necessary)
        df = df.rename(columns=dict([(i.capitalize(), i) for i in META_IDX]))

        # check that required index columns exist
        missing_cols = [c for c in self.index.names if c not in df.columns]
        if missing_cols:
            raise ValueError(
                f"File {Path(path)} (sheet {sheet_name}) "
                f"missing required index columns {missing_cols}!"
            )

        # set index, filter to relevant scenarios from imported file
        n = len(df)
        df.set_index(self.index.names, inplace=True)
        df = df.loc[self.meta.index.intersection(df.index)]

        # skip import of meta indicators if np
        if not n:
            logger.info(f"No scenarios found in sheet {sheet_name}")
            return

        msg = "Reading meta indicators"
        # indicate if not all scenarios are included in the meta file
        if len(df) < len(self.meta):
            i = len(self.meta)
            msg += f" for {len(df)} out of {i} scenario{s(i)}"

        # indicate if more scenarios exist in meta file than in self
        invalid = n - len(df)
        if invalid:
            msg += f", ignoring {invalid} scenario{s(invalid)} from file"
            logger.warning(msg)
        else:
            logger.info(msg)

        # merge imported meta indicators
        self.meta = merge_meta(df, self.meta, ignore_conflict=ignore_conflict)

    def map_regions(
        self,
        map_col,
        agg=None,
        copy_col=None,
        fname=None,
        region_col=None,
        remove_duplicates=False,
        inplace=False,
    ):
        """Plot regional data for a single model, scenario, variable, and year

        see pyam.plotting.region_plot() for all available options

        Parameters
        ----------
        map_col : str
            The column used to map new regions to. Common examples include
            iso and 5_region.
        agg : str, optional
            Perform a data aggregation. Options include: sum.
        copy_col : str, optional
            Copy the existing region data into a new column for later use.
        fname : str, optional
            Use a non-default region mapping file
        region_col : string, optional
            Use a non-default column name for regions to map from.
        remove_duplicates : bool, optional
            If there are duplicates in the mapping from one regional level to
            another, then remove these duplicates by counting the most common
            mapped value.
            This option is most useful when mapping from high resolution
            (e.g., model regions) to low resolution (e.g., 5_region).
        inplace : bool, optional
            if True, do operation inplace and return None
        """
        fname = fname or run_control()["region_mapping"]["default"]
        mapping = read_pandas(Path(fname)).rename(str.lower, axis="columns")
        map_col = map_col.lower()

        ret = self.copy() if not inplace else self
        _df = ret.data
        columns_orderd = _df.columns

        # merge data
        dfs = []
        for model in self.model:
            df = _df[_df["model"] == model]
            _col = region_col or "{}.REGION".format(model)
            _map = mapping.rename(columns={_col.lower(): "region"})
            _map = _map[["region", map_col]].dropna().drop_duplicates()
            _map = _map[_map["region"].isin(_df["region"])]
            if remove_duplicates and _map["region"].duplicated().any():
                # find duplicates
                where_dup = _map["region"].duplicated(keep=False)
                dups = _map[where_dup]
                logger.warning(
                    """
                Duplicate entries found for the following regions.
                Mapping will occur only for the most common instance.
                {}""".format(
                        dups["region"].unique()
                    )
                )
                # get non duplicates
                _map = _map[~where_dup]
                # order duplicates by the count frequency
                dups = (
                    dups.groupby(["region", map_col])
                    .size()
                    .reset_index(name="count")
                    .sort_values(by="count", ascending=False)
                    .drop("count", axis=1)
                )
                # take top occurance
                dups = dups[~dups["region"].duplicated(keep="first")]
                # combine them back
                _map = pd.concat([_map, dups])
            if copy_col is not None:
                df[copy_col] = df["region"]

            df = (
                df.merge(_map, on="region")
                .drop("region", axis=1)
                .rename(columns={map_col: "region"})
            )
            dfs.append(df)
        df = pd.concat(dfs)

        # perform aggregations
        if agg == "sum":
            df = df.groupby(self.dimensions).sum().reset_index()

        df = (
            df.reindex(columns=columns_orderd)
            .sort_values(SORT_IDX)
            .reset_index(drop=True)
        )
        ret._data = df.set_index(self.dimensions).value

        if not inplace:
            return ret


def _meta_idx(data):
    """Return the 'META_IDX' from data by index"""
    return data[META_IDX].drop_duplicates().set_index(META_IDX).index


def _raise_filter_error(col):
    """Raise an error if not possible to filter by col"""
    raise ValueError(f"Filter by `{col}` not supported!")


def _check_rows(rows, check, in_range=True, return_test="any"):
    """Check all rows to be in/out of a certain range and provide testing on
    return values based on provided conditions

    Parameters
    ----------
    rows : pd.DataFrame
        data rows
    check : dict
        dictionary with possible values of 'up', 'lo', and 'year'
    in_range : bool, optional
        check if values are inside or outside of provided range
    return_test : str, optional
        possible values:
            - 'any': default, return scenarios where check passes for any entry
            - 'all': test if all values match checks, if not, return empty set
    """
    valid_checks = set(["up", "lo", "year"])
    if not set(check.keys()).issubset(valid_checks):
        msg = "Unknown checking type: {}"
        raise ValueError(msg.format(check.keys() - valid_checks))
    if "year" not in check:
        where_idx = set(rows.index)
    else:
        if "time" in rows.index.names:
            _years = rows.index.get_level_values("time").year
        else:
            _years = rows.index.get_level_values("year")
        where_idx = set(rows.index[_years == check["year"]])
        rows = rows.loc[list(where_idx)]

    up_op = rows.values.__le__ if in_range else rows.values.__gt__
    lo_op = rows.values.__ge__ if in_range else rows.values.__lt__

    check_idx = []
    for (bd, op) in [("up", up_op), ("lo", lo_op)]:
        if bd in check:
            check_idx.append(set(rows.index[op(check[bd])]))

    if return_test == "any":
        ret = where_idx & set.union(*check_idx)
    elif return_test == "all":
        ret = where_idx if where_idx == set.intersection(*check_idx) else set()
    else:
        raise ValueError("Unknown return test: {}".format(return_test))
    return ret


def _apply_criteria(df, criteria, **kwargs):
    """Apply criteria individually to every model/scenario instance"""
    idxs = []
    for var, check in criteria.items():
        _df = df[df.index.get_level_values("variable") == var]
        for group in _df.groupby(META_IDX):
            grp_idxs = _check_rows(group[-1], check, **kwargs)
            idxs.append(grp_idxs)
    df = df.loc[itertools.chain(*idxs)]
    return df


def _make_index(df, cols=META_IDX, unique=True):
    """Create an index from the columns/index of a dataframe or series"""

    def _get_col(c):
        try:
            return df.index.get_level_values(c)
        except KeyError:
            return df[c]

    index = list(zip(*[_get_col(col) for col in cols]))
    if unique:
        index = pd.unique(index)
    return pd.MultiIndex.from_tuples(index, names=tuple(cols))


def _empty_iamframe(index):
    """Return an empty IamDataFrame with the correct index columns"""
    return IamDataFrame(pd.DataFrame([], columns=index))


def validate(df, criteria={}, exclude_on_fail=False, **kwargs):
    """Validate scenarios using criteria on timeseries values

    Returns all scenarios which do not match the criteria and prints a log
    message or returns None if all scenarios match the criteria.

    When called with `exclude_on_fail=True`, scenarios in `df` not satisfying
    the criteria will be marked as `exclude=True` (object modified in place).

    Parameters
    ----------
    df : IamDataFrame
    args : passed to :meth:`IamDataFrame.validate`
    kwargs : used for downselecting IamDataFrame
        passed to :meth:`IamDataFrame.filter`
    """
    fdf = df.filter(**kwargs)
    if len(fdf.data) > 0:
        vdf = fdf.validate(criteria=criteria, exclude_on_fail=exclude_on_fail)
        df.meta["exclude"] |= fdf.meta["exclude"]  # update if any excluded
        return vdf


def require_variable(
    df, variable, unit=None, year=None, exclude_on_fail=False, **kwargs
):
    """Check whether all scenarios have a required variable

    Parameters
    ----------
    df : IamDataFrame
    args : passed to :meth:`IamDataFrame.require_variable`
    kwargs : used for downselecting IamDataFrame
        passed to :meth:`IamDataFrame.filter`
    """
    fdf = df.filter(**kwargs)
    if len(fdf.data) > 0:
        vdf = fdf.require_variable(
            variable=variable, unit=unit, year=year, exclude_on_fail=exclude_on_fail
        )
        df.meta["exclude"] |= fdf.meta["exclude"]  # update if any excluded
        return vdf


def categorize(
    df, name, value, criteria, color=None, marker=None, linestyle=None, **kwargs
):
    """Assign scenarios to a category according to specific criteria
    or display the category assignment

    Parameters
    ----------
    df : IamDataFrame
    args : passed to :meth:`IamDataFrame.categorize`
    kwargs : used for downselecting IamDataFrame
        passed to :meth:`IamDataFrame.filter`
    """
    fdf = df.filter(**kwargs)
    fdf.categorize(
        name=name,
        value=value,
        criteria=criteria,
        color=color,
        marker=marker,
        linestyle=linestyle,
    )

    # update meta indicators
    if name in df.meta:
        df.meta[name].update(fdf.meta[name])
    else:
        df.meta[name] = fdf.meta[name]


def check_aggregate(
    df, variable, components=None, exclude_on_fail=False, multiplier=1, **kwargs
):
    """Check whether the timeseries values match the aggregation
    of sub-categories

    Parameters
    ----------
    df : IamDataFrame
    args : passed to :meth:`IamDataFrame.check_aggregate`
    kwargs : used for downselecting IamDataFrame
        passed to :meth:`IamDataFrame.filter`
    """
    fdf = df.filter(**kwargs)
    if len(fdf.data) > 0:
        vdf = fdf.check_aggregate(
            variable=variable,
            components=components,
            exclude_on_fail=exclude_on_fail,
            multiplier=multiplier,
        )
        df.meta["exclude"] |= fdf.meta["exclude"]  # update if any excluded
        return vdf


def filter_by_meta(data, df, join_meta=False, **kwargs):
    """Filter by and join meta columns from an IamDataFrame to a pd.DataFrame

    Parameters
    ----------
    data : pandas.DataFrame
        :class:`pandas.DataFrame` to which meta columns are to be joined,
        index or columns must include `['model', 'scenario']`
    df : IamDataFrame
        IamDataFrame from which meta columns are filtered and joined (optional)
    join_meta : bool, default False
        join selected columns from `df.meta` on `data`
    kwargs
        meta columns to be filtered/joined, where `col=...` applies filters
        with the given arguments (using :meth:`utils.pattern_match`).
        Using `col=None` joins the column without filtering (setting col
        to nan if `(model, scenario)` not in `df.meta.index`)
    """
    if not set(META_IDX).issubset(data.index.names + list(data.columns)):
        raise ValueError("Missing required index dimensions or columns!")

    meta = pd.DataFrame(df.meta[list(set(kwargs) - set(META_IDX))].copy())

    # filter meta by columns
    keep = np.array([True] * len(meta))
    apply_filter = False
    for col, values in kwargs.items():
        if col in META_IDX and values is not None:
            _col = meta.index.get_level_values(0 if col == "model" else 1)
            keep &= pattern_match(_col, values, has_nan=False)
            apply_filter = True
        elif values is not None:
            keep &= pattern_match(meta[col], values)
        apply_filter |= values is not None
    meta = meta[keep]

    # set the data index to META_IDX and apply filtered meta index
    idx = list(data.index.names) if not data.index.names == [None] else None
    data = data.reset_index().set_index(META_IDX)
    meta = meta.loc[meta.index.intersection(data.index.drop_duplicates())]
    meta.index.names = META_IDX
    if apply_filter:
        data = data.loc[meta.index]
    data.index.names = META_IDX

    # join meta (optional), reset index to format as input arg
    data = data.join(meta) if join_meta else data
    data = data.reset_index().set_index(idx or "index")
    if idx is None:
        data.index.name = None

    return data


def compare(
    left, right, left_label="left", right_label="right", drop_close=True, **kwargs
):
    """Compare the data in two IamDataFrames and return a pandas.DataFrame

    Parameters
    ----------
    left, right : IamDataFrames
        two :class:`IamDataFrame` instances to be compared
    left_label, right_label : str, default `left`, `right`
        column names of the returned :class:`pandas.DataFrame`
    drop_close : bool, optional
        remove all data where `left` and `right` are close
    kwargs : arguments for comparison of values
        passed to :func:`numpy.isclose`
    """
    return _compare(left, right, left_label, right_label, drop_close=True, **kwargs)


def concat(dfs, ignore_meta_conflict=False, **kwargs):
    """Concatenate a series of IamDataFrame-like objects

    Parameters
    ----------
    dfs : iterable of IamDataFrames
        A list of objects castable to :class:`IamDataFrame`
    ignore_meta_conflict : bool, default False
        If False, raise an error if any meta columns present in `dfs` are not identical.
        If True, values in earlier elements of `dfs` take precendence.
    kwargs
        Passed to :class:`IamDataFrame(other, **kwargs) <IamDataFrame>`
        for any item of `dfs` which isn't already an IamDataFrame.

    Returns
    -------
    IamDataFrame

    Raises
    ------
    TypeError
        If `dfs` is not a list.
    ValueError
        If time domain or other timeseries data index dimension don't match.
    """
    if not islistable(dfs) or isinstance(dfs, pd.DataFrame):
        raise TypeError(
            f"First argument must be an iterable, "
            f"you passed an object of type '{dfs.__class__.__name__}'!"
        )

    dfs = list(dfs)

    if len(dfs) < 1:
        raise ValueError("No objects to concatenate")

    # cast to IamDataFrame if necessary
    def as_iamdataframe(df):
        return df if isinstance(df, IamDataFrame) else IamDataFrame(df, **kwargs)

    df = as_iamdataframe(dfs[0])
    ret_data, ret_meta = [df._data], df.meta
    index, time_col = df.dimensions, df.time_col

    for df in dfs[1:]:
        # skip merging meta if element is a pd.DataFrame
        _meta_merge = not isinstance(df, pd.DataFrame)
        df = as_iamdataframe(df)

        if df.time_col != time_col:
            raise ValueError("Items have incompatible time format ('year' vs. 'time')!")

        if df.dimensions != index:
            raise ValueError("Items have incompatible timeseries data dimensions!")

        ret_data.append(df._data)
        if _meta_merge:
            ret_meta = merge_meta(ret_meta, df.meta, ignore_meta_conflict)

    # return as new IamDataFrame, this will verify integrity as part of `__init__()`
    return IamDataFrame(pd.concat(ret_data, verify_integrity=False), meta=ret_meta)


def read_datapackage(path, data="data", meta="meta"):
    """Read timeseries data and meta-indicators from frictionless Data Package

    Parameters
    ----------
    path : string or path object
        any valid string path or :class:`pathlib.Path`, |br|
        passed to :class:`datapackage.Package` (|datapackage.Package.docs|)
    data : str, optional
        resource containing timeseries data in IAMC-compatible format
    meta : str, optional
        (optional) resource containing a table of categorization and
        quantitative indicators
    """
    if not HAS_DATAPACKAGE:  # pragma: no cover
        raise ImportError("Required package `datapackage` not found!")

    package = Package(path)

    def _get_column_names(x):
        return [i["name"] for i in x.descriptor["schema"]["fields"]]

    # read `data` table
    resource_data = package.get_resource(data)
    _data = pd.DataFrame(resource_data.read())
    _data.columns = _get_column_names(resource_data)
    df = IamDataFrame(_data)

    # read `meta` table
    if meta in package.resource_names:
        resource_meta = package.get_resource(meta)
        _meta = pd.DataFrame(resource_meta.read())
        _meta.columns = _get_column_names(resource_meta)
        df.meta = _meta.set_index(META_IDX)

    return df<|MERGE_RESOLUTION|>--- conflicted
+++ resolved
@@ -437,7 +437,6 @@
         """Return the list of `data` columns (index names & data coordinates)"""
         return list(self._data.index.names)
 
-<<<<<<< HEAD
     @property
     def time_domain(self):
         """Indicator of the time domain: 'year', 'datetime', or 'mixed'"""
@@ -451,15 +450,6 @@
 
         return self._time_domain
 
-    @property
-    def _LONG_IDX(self):
-        """DEPRECATED - please use `IamDataFrame.dimensions`"""
-        # TODO: deprecated, remove for release >= 1.2
-        deprecation_warning("Use the attribute `dimensions` instead.", "This attribute")
-        return self.dimensions
-
-=======
->>>>>>> 5ad55e37
     def copy(self):
         """Make a deepcopy of this object
 
