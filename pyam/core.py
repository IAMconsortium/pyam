--- conflicted
+++ resolved
@@ -406,7 +406,27 @@
 
             return df
 
-<<<<<<< HEAD
+    def rename(self, mapping, inplace=False):
+        """Rename and aggregate column entries using groupby.sum()
+
+        Parameters
+        ----------
+        mapping: dict
+            for each column where entries should be renamed, provide current name and target name
+            {<column name>: {<current_name_1>: <target_name_1>, <current_name_2>: <target_name_2>}}
+        inplace: bool, default False
+            if True, do operation inplace and return None
+        """
+        ret = copy.deepcopy(self) if not inplace else self
+        for col in mapping:
+            if not col in ['region', 'variable', 'unit']:
+                raise ValueError('renaming by {} not supported!'.format(col))
+            ret.data.loc[:, col] = self.data.loc[:, col].replace(mapping[col])
+
+        ret.data = ret.data.groupby(LONG_IDX).sum().reset_index()
+        if not inplace:
+            return ret
+
     def convert_unit(self, conversion_mapping, inplace=False):
         """Converts units based on provided unit conversion factors
 
@@ -415,34 +435,15 @@
         conversion_mapping: dict
             for each unit for which a conversion should be carried out, provide current unit and target unit and conversion factor
             {<current unit>: [<target unit>, <conversion factor>]}
-=======
-    def rename(self, mapping, inplace=False):
-        """ Rename and aggregate column entries using groupby.sum()
-
-        Parameters
-        ----------
-        mapping: dict
-            for each column where entries should be renamed, provide current name and target name
-            {<column name>: {<current_name_1>: <target_name_1>, <current_name_2>: <target_name_2>}}
->>>>>>> ba867a6c
         inplace: bool, default False
             if True, do operation inplace and return None
         """
         ret = copy.deepcopy(self) if not inplace else self
-<<<<<<< HEAD
         for current_unit, (new_unit, factor) in conversion_mapping.items():
             factor = pd.to_numeric(factor)
             where = ret.data['unit'] == current_unit
             ret.data.loc[where, 'value'] *= factor
             ret.data.loc[where, 'unit'] = new_unit
-=======
-        for col in mapping:
-            if not col in ['region', 'variable', 'unit']:
-                raise ValueError('renaming by {} not supported!'.format(col))
-            ret.data.loc[:, col] = self.data.loc[:, col].replace(mapping[col])
-
-        ret.data = ret.data.groupby(LONG_IDX).sum().reset_index()
->>>>>>> ba867a6c
         if not inplace:
             return ret
 
