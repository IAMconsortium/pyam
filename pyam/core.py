import copy
import importlib
import itertools
import logging
import os
import sys

import numpy as np
import pandas as pd

from pathlib import Path
from tempfile import TemporaryDirectory

from pyam._debiasing import _compute_bias

try:
    from datapackage import Package

    HAS_DATAPACKAGE = True
except ImportError:
    Package = None
    HAS_DATAPACKAGE = False

try:
    import ixmp

    ixmp.TimeSeries
    has_ix = True
except (ImportError, AttributeError):
    has_ix = False

from pyam import plotting
from pyam.run_control import run_control
from pyam.utils import (
    write_sheet,
    read_file,
    read_pandas,
    format_data,
    format_time_col,
    merge_meta,
    find_depth,
    pattern_match,
    years_match,
    month_match,
    hour_match,
    day_match,
    datetime_match,
    isstr,
    islistable,
    print_list,
    s,
    DEFAULT_META_INDEX,
    META_IDX,
    IAMC_IDX,
    SORT_IDX,
    ILLEGAL_COLS,
    _raise_data_error,
)
from pyam.read_ixmp import read_ix
from pyam.plotting import PlotAccessor, mpl_args_to_meta_cols
from pyam._compare import _compare
from pyam._aggregate import (
    _aggregate,
    _aggregate_region,
    _aggregate_time,
    _aggregate_recursive,
    _group_and_agg,
)
from pyam._ops import _op_data
from pyam.units import convert_unit
from pyam.index import (
    get_index_levels,
    get_index_levels_codes,
    get_keep_col,
    verify_index_integrity,
)
from pyam.logging import deprecation_warning

logger = logging.getLogger(__name__)


class IamDataFrame(object):
    """Scenario timeseries data and meta indicators

    The class provides a number of diagnostic features (including validation of
    data, completeness of variables provided), processing tools (e.g.,
    unit conversion), as well as visualization and plotting tools.

    Parameters
    ----------
    data : :class:`pandas.DataFrame`, :class:`ixmp.Scenario`,\
    or file-like object as str or :class:`pathlib.Path`
        Scenario timeseries data following the IAMC data format or
        a supported variation as pandas object, a path to a file,
        or a scenario of an ixmp instance.
    meta : :class:`pandas.DataFrame`, optional
        A dataframe with suitable 'meta' indicators for the new instance.
        The index will be downselected to scenarios present in `data`.
    index : list, optional
        Columns to use for resulting IamDataFrame index.
    kwargs
        If `value=<col>`, melt column `<col>` to 'value' and use `<col>` name
        as 'variable'; or mapping of required columns (:code:`IAMC_IDX`) to
        any of the following:

        - one column in `data`
        - multiple columns, to be concatenated by :code:`|`
        - a string to be used as value for this column

    Notes
    -----
    A :class:`pandas.DataFrame` can have the required dimensions
    as columns or index.
    R-style integer column headers (i.e., `X2015`) are acceptable.

    When initializing an :class:`IamDataFrame` from an xlsx file,
    |pyam| will per default parse all sheets starting with 'data'
    for timeseries and a sheet 'meta' to populate the respective table.
    Sheet names can be specified with kwargs :code:`sheet_name` ('data')
    and :code:`meta_sheet_name` ('meta'), where
    values can be a string or a list and '*' is interpreted as a wildcard.
    Calling the class with :code:`meta_sheet_name=False` will
    skip the import of the 'meta' table.

    When initializing an :class:`IamDataFrame` from an object that is already
    an :class:`IamDataFrame` instance, the new object will be hard-linked to
    all attributes of the original object - so any changes on one object
    (e.g., with :code:`inplace=True`) may also modify the other object!
    This is intended behaviour and consistent with pandas but may be confusing
    for those who are not used to the pandas/Python universe.
    """

    def __init__(self, data, meta=None, index=DEFAULT_META_INDEX, **kwargs):
        """Initialize an instance of an IamDataFrame"""
        if isinstance(data, IamDataFrame):
            if kwargs:
                msg = "Invalid arguments {} for initializing from IamDataFrame"
                raise ValueError(msg.format(list(kwargs)))
            if index != data.index.names:
                msg = f"Incompatible `index={index}` with {type(data)} "
                raise ValueError(msg + f"(index={data.index.names})")
            for attr, value in data.__dict__.items():
                setattr(self, attr, value)
        else:
            self._init(data, meta, index=index, **kwargs)

    def _init(self, data, meta=None, index=DEFAULT_META_INDEX, **kwargs):
        """Process data and set attributes for new instance"""
        # pop kwarg for meta_sheet_name (prior to reading data from file)
        meta_sheet = kwargs.pop("meta_sheet_name", "meta")

        # if meta is given explicitly, verify that index matches
        if meta is not None and not meta.index.names == index:
            raise ValueError(
                f"Incompatible `index={index}` with `meta` "
                f"(index={meta.index.names})!"
            )

        # cast data from pandas
        if isinstance(data, pd.DataFrame) or isinstance(data, pd.Series):
            _data = format_data(data.copy(), index=index, **kwargs)
        # read data from ixmp Platform instance
        elif has_ix and isinstance(data, ixmp.TimeSeries):
            # TODO read meta indicators from ixmp
            _data = read_ix(data, **kwargs)
        else:
            if islistable(data):
                raise ValueError(
                    "Initializing from list is not supported, "
                    "use `IamDataFrame.append()` or `pyam.concat()`"
                )
            # read from file
            try:
                data = Path(data)  # casting str or LocalPath to Path
                if data.is_file():
                    logger.info(f"Reading file {data}")
                    _data = read_file(data, index=index, **kwargs)
                else:
                    raise FileNotFoundError(f"File {data} does not exist")
            except TypeError:  # `data` cannot be cast to Path
                msg = "IamDataFrame constructor not properly called!"
                raise ValueError(msg)

        self._data, index, self.time_col, self.extra_cols = _data
        self._LONG_IDX = self._data.index.names

        # define `meta` dataframe for categorization & quantitative indicators
        self.meta = pd.DataFrame(index=_make_index(self._data, cols=index))
        self.reset_exclude()

        # if given explicitly, merge meta dataframe after downselecting
        if meta is not None:
            meta = meta.loc[self.meta.index.intersection(meta.index)]
            self.meta = merge_meta(meta, self.meta, ignore_conflict=True)

        # if initializing from xlsx, try to load `meta` table from file
        if meta_sheet and isinstance(data, Path) and data.suffix == ".xlsx":
            excel_file = pd.ExcelFile(data)
            if meta_sheet in excel_file.sheet_names:
                self.load_meta(excel_file, sheet_name=meta_sheet, ignore_conflict=True)

        self._set_attributes()

        # execute user-defined code
        if "exec" in run_control():
            self._execute_run_control()

        # add the `plot` handler
        self.plot = PlotAccessor(self)

    def _set_attributes(self):
        """Utility function to set attributes"""

        # add time domain as attributes
        if self.time_col == "year":
            setattr(self, "year", get_index_levels(self._data, "year"))
        else:
            setattr(self, "time", pd.Index(get_index_levels(self._data, "time")))

        # set non-standard index columns as attributes
        for c in self.meta.index.names:
            if c not in META_IDX:
                setattr(self, c, get_index_levels(self.meta, c))

        # set extra data columns as attributes
        for c in self.extra_cols:
            setattr(self, c, get_index_levels(self._data, c))

    def __getitem__(self, key):
        _key_check = [key] if isstr(key) else key
        if set(_key_check).issubset(self.meta.columns):
            return self.meta.__getitem__(key)
        else:
            return self.data.__getitem__(key)

    def __setitem__(self, key, value):
        deprecation_warning("Please use `set_meta` or `rename`.", "Item assignment")
        _key_check = [key] if isstr(key) else key
        if set(_key_check).issubset(self.meta.columns):
            self.meta.__setitem__(key, value)
        else:
            df = self.data
            df.__setitem__(key, value)
            self.data = df

    def __len__(self):
        return len(self._data)

    def __repr__(self):
        return self.info()

    def info(self, n=80, meta_rows=5, memory_usage=False):
        """Print a summary of the object index dimensions and meta indicators

        Parameters
        ----------
        n : int
            The maximum line length
        meta_rows : int
            The maximum number of meta indicators printed
        """
        # concatenate list of index dimensions and levels
        info = f"{type(self)}\nIndex dimensions:\n"
        c1 = max([len(i) for i in self._data.index.names]) + 1
        c2 = n - c1 - 5
        info += "\n".join(
            [
                f" * {i:{c1}}: {print_list(get_index_levels(self._data, i), c2)}"
                for i in self.index.names
            ]
        )

        # concatenate list of index of _data (not in META_IDX)
        info += "\nTimeseries data coordinates:\n"
        info += "\n".join(
            [
                f"   {i:{c1}}: {print_list(get_index_levels(self._data, i), c2)}"
                for i in self._data.index.names
                if i not in self.index.names
            ]
        )

        # concatenate list of (head of) meta indicators and levels/values
        def print_meta_row(m, t, lst):
            _lst = print_list(lst, n - len(m) - len(t) - 7)
            return f"   {m} ({t}) {_lst}"

        info += "\nMeta indicators:\n"
        info += "\n".join(
            [
                print_meta_row(m, t, self.meta[m].unique())
                for m, t in zip(
                    self.meta.columns[0:meta_rows], self.meta.dtypes[0:meta_rows]
                )
            ]
        )
        # print `...` if more than `meta_rows` columns
        if len(self.meta.columns) > meta_rows:
            info += "\n   ..."

        # add info on size (optional)
        if memory_usage:
            size = self._data.memory_usage() + sum(self.meta.memory_usage())
            info += f"\nMemory usage: {size} bytes"

        return info

    def _execute_run_control(self):
        for module_block in run_control()["exec"]:
            fname = module_block["file"]
            functions = module_block["functions"]

            dirname = os.path.dirname(fname)
            if dirname:
                sys.path.append(dirname)

            module = os.path.basename(fname).split(".")[0]
            mod = importlib.import_module(module)
            for func in functions:
                f = getattr(mod, func)
                f(self)

    @property
    def index(self):
        """Return all model-scenario combinations as :class:`pandas.MultiIndex`

        The index allows to loop over the available model-scenario combinations
        using:

        .. code-block:: python

            for model, scenario in df.index:
                ...
        """
        return self.meta.index

    @property
    def model(self):
        """Return the list of (unique) model names"""
        return self._get_meta_index_levels("model")

    @property
    def scenario(self):
        """Return the list of (unique) scenario names"""
        return self._get_meta_index_levels("scenario")

    def _get_meta_index_levels(self, name):
        """Return the list of a level from meta"""
        if name in self.meta.index.names:
            return get_index_levels(self.meta, name)
        # in case of non-standard meta.index.names
        raise KeyError(f"Index `{name}` does not exist!")

    @property
    def region(self):
        """Return the list of (unique) regions"""
        return get_index_levels(self._data, "region")

    @property
    def variable(self):
        """Return the list of (unique) variables"""
        return get_index_levels(self._data, "variable")

    @property
    def unit(self):
        """Return the list of (unique) units"""
        return get_index_levels(self._data, "unit")

    @property
    def data(self):
        """Return the timeseries data as a long :class:`pandas.DataFrame`"""
        if self.empty:  # reset_index fails on empty with `datetime` column
            return pd.DataFrame([], columns=self._LONG_IDX + ["value"])
        return self._data.reset_index()

    @data.setter
    def data(self, df):
        """Set the timeseries data from a long :class:`pandas.DataFrame`"""
        logger.warning(
            "Setting `data` via the setter can cause "
            "inconsistencies with `meta` and other attributes."
        )
        deprecation_warning("Please use `IamDataFrame(<data>)` instead!")
        self._data = format_time_col(df, self.time_col).set_index(self._LONG_IDX).value

    def copy(self):
        """Make a deepcopy of this object

        See :func:`copy.deepcopy` for details.
        """
        return copy.deepcopy(self)

    def head(self, *args, **kwargs):
        """Identical to :meth:`pandas.DataFrame.head()` operating on data"""
        return self.data.head(*args, **kwargs)

    def tail(self, *args, **kwargs):
        """Identical to :meth:`pandas.DataFrame.tail()` operating on data"""
        return self.data.tail(*args, **kwargs)

    @property
    def empty(self):
        """Indicator whether this object is empty"""
        return self._data.empty

    def equals(self, other):
        """Test if two objects contain the same data and meta indicators

        This function allows two IamDataFrame instances to be compared against
        each other to see if they have the same timeseries data and meta
        indicators. nan's in the same location of the meta table are considered
        equal.

        Parameters
        ----------
        other : IamDataFrame
            the other :class:`IamDataFrame` to be compared with `self`
        """
        if not isinstance(other, IamDataFrame):
            raise ValueError("`other` is not an `IamDataFrame` instance")

        if compare(self, other).empty and self.meta.equals(other.meta):
            return True
        else:
            return False

    def models(self):
        """Get a list of models"""
        # TODO: deprecated, remove for release >=1.0
        deprecation_warning("Use the attribute `model` instead.")
        return pd.Series(self.meta.index.levels[0])

    def scenarios(self):
        """Get a list of scenarios"""
        # TODO: deprecated, remove for release >=1.0
        deprecation_warning("Use the attribute `scenario` instead.")
        return pd.Series(self.meta.index.levels[1])

    def regions(self):
        """Get a list of regions"""
        # TODO: deprecated, remove for release >=1.0
        deprecation_warning("Use the attribute `region` instead.")
        return pd.Series(get_index_levels(self._data, "region"), name="region")

    def variables(self, include_units=False):
        """Get a list of variables

        Parameters
        ----------
        include_units : boolean, default False
            include the units
        """
        if not include_units:
            _var = "variable"
            deprecation_warning("Use the attribute `variable` instead.")
            return pd.Series(get_index_levels(self._data, _var), name=_var)

        # else construct dataframe from variable and unit levels
        return (
            pd.DataFrame(
                zip(
                    self._data.index.get_level_values("variable"),
                    self._data.index.get_level_values("unit"),
                ),
                columns=["variable", "unit"],
            )
            .drop_duplicates()
            .sort_values("variable")
            .reset_index(drop=True)
        )

    def append(
        self,
        other,
        ignore_meta_conflict=False,
        inplace=False,
        verify_integrity=True,
        **kwargs,
    ):
        """Append any IamDataFrame-like object to this object

        Indicators in `other.meta` that are not in `self.meta` are merged.
        Missing values are set to `NaN`.
        Conflicting `data` rows always raise a `ValueError`.

        Parameters
        ----------
        other : IamDataFrame, ixmp.Scenario, pandas.DataFrame or data file
            Any object castable as IamDataFrame to be appended
        ignore_meta_conflict : bool, optional
            If False and `other` is an IamDataFrame, raise an error if
            any meta columns present in `self` and `other` are not identical.
        inplace : bool, optional
            If True, do operation inplace and return None
        verify_integrity : bool, optional
            If True, verify integrity of index
        kwargs
            Passed to :class:`IamDataFrame(other, **kwargs) <IamDataFrame>`
            if `other` is not already an IamDataFrame

        Returns
        -------
        IamDataFrame
            If *inplace* is :obj:`False`.
        None
            If *inplace* is :obj:`True`.

        Raises
        ------
        ValueError
            If time domain or other timeseries data index dimension don't match.
        """
        if other is None:
            return None if inplace else self.copy()

        if not isinstance(other, IamDataFrame):
            other = IamDataFrame(other, **kwargs)
            ignore_meta_conflict = True

        if self.time_col != other.time_col:
            raise ValueError("Incompatible time format (`year` vs. `time`)")

        if self._data.index.names != other._data.index.names:
            raise ValueError("Incompatible timeseries data index dimensions")

        if other.empty:
            return None if inplace else self.copy()

        ret = self.copy() if not inplace else self

        # merge `meta` tables
        ret.meta = merge_meta(ret.meta, other.meta, ignore_meta_conflict)

        # append other.data (verify integrity for no duplicates)
        _data = ret._data.append(other._data)
        if verify_integrity:
            verify_index_integrity(_data)

        # merge extra columns in `data` and set `self._LONG_IDX`
        ret.extra_cols += [i for i in other.extra_cols if i not in ret.extra_cols]
        ret._LONG_IDX = IAMC_IDX + [ret.time_col] + ret.extra_cols
        ret._data = _data.sort_index()
        ret._set_attributes()

        if not inplace:
            return ret

    def pivot_table(
        self,
        index,
        columns,
        values="value",
        aggfunc="count",
        fill_value=None,
        style=None,
    ):
        """Returns a pivot table

        Parameters
        ----------
        index : str or list of str
            rows for Pivot table
        columns : str or list of str
            columns for Pivot table
        values : str, default 'value'
            dataframe column to aggregate or count
        aggfunc : str or function, default 'count'
            function used for aggregation,
            accepts 'count', 'mean', and 'sum'
        fill_value : scalar, default None
            value to replace missing values with
        style : str, default None
            output style for pivot table formatting
            accepts 'highlight_not_max', 'heatmap'
        """
        index = [index] if isstr(index) else index
        columns = [columns] if isstr(columns) else columns

        if values != "value":
            raise ValueError("This method only supports `values='value'`!")

        df = self._data

        # allow 'aggfunc' to be passed as string for easier user interface
        if isstr(aggfunc):
            if aggfunc == "count":
                df = self._data.groupby(index + columns).count()
                fill_value = 0
            elif aggfunc == "mean":
                df = self._data.groupby(index + columns).mean().round(2)
                fill_value = 0 if style == "heatmap" else ""
            elif aggfunc == "sum":
                df = self._data.groupby(index + columns).sum()
                fill_value = 0 if style == "heatmap" else ""

        df = df.unstack(level=columns, fill_value=fill_value)
        return df

    def interpolate(self, time, inplace=None, **kwargs):
        """Interpolate missing values in the timeseries data

        This method uses :meth:`pandas.DataFrame.interpolate`,
        which applies linear interpolation by default

        Parameters
        ----------
        time : int or datetime, or list-like thereof
             Year or :class:`datetime.datetime` to be interpolated.
             This must match the datetime/year format of `self`.
        inplace : bool, optional
            if True, do operation inplace and return None
        kwargs
            passed to :meth:`pandas.DataFrame.interpolate`
        """
        # TODO deprecate and add kwarg inplace=False in release >= 1.0
        if inplace is None:
            deprecation_warning(
                "Behavior of `interpolate` will change to `inplace=False` "
                "as default in a future release. Set the kwarg explicitly "
                "to avoid this warning. Use `inplace=True` to keep current "
                "behavior."
            )
            inplace = True
        ##

        # setup
        ret = self.copy() if not inplace else self
        interp_kwargs = dict(method="slinear", axis=1)
        interp_kwargs.update(kwargs)
        time = list(time) if islistable(time) else [time]
        # TODO - have to explicitly cast to numpy datetime to sort later,
        # could enforce as we do for year below
        if self.time_col == "time":
            time = list(map(np.datetime64, time))
        elif not all(isinstance(x, int) for x in time):
            raise ValueError(f"The `time` argument {time} contains non-integers")

        old_cols = list(ret[ret.time_col].unique())
        columns = np.sort(np.unique(old_cols + time))

        # calculate a separate dataframe with full interpolation
        df = ret.timeseries()
        newdf = df.reindex(columns=columns).interpolate(**interp_kwargs)

        # replace only columns asked for
        for col in time:
            df[col] = newdf[col]

        # replace underlying data object
        # TODO naming time_col could be done in timeseries()
        df.columns.name = ret.time_col
        df = df.stack()  # long-data to pd.Series
        df.name = "value"
        ret._data = df.sort_index()
        ret._set_attributes()

        if not inplace:
            return ret

    def swap_time_for_year(self, inplace=False):
        """Convert the `time` column to `year`.

        Parameters
        ----------
        inplace : bool, default False
            if True, do operation inplace and return None

        Raises
        ------
        ValueError
            "time" is not a column of `self.data`
        """
        if not self.time_col == "time":
            raise ValueError("Time domain must be datetime to use this method")

        ret = self.copy() if not inplace else self

        _data = ret.data
        _data["year"] = _data["time"].apply(lambda x: x.year)
        _data = _data.drop("time", axis="columns")
        _index = [v if v != "time" else "year" for v in ret._LONG_IDX]

        rows = _data[_index].duplicated()
        if any(rows):
            error_msg = "Swapping time for year causes duplicates in `data`"
            _raise_data_error(error_msg, _data[_index])

        # assign data and other attributes
        ret._LONG_IDX = _index
        ret._data = _data.set_index(ret._LONG_IDX).value
        ret.time_col = "year"
        ret._set_attributes()
        delattr(ret, "time")

        if not inplace:
            return ret

    def as_pandas(self, meta_cols=True):
        """Return object as a pandas.DataFrame

        Parameters
        ----------
        meta_cols : list, default None
            join `data` with all `meta` columns if True (default)
            or only with columns in list, or return copy of `data` if False
        """
        # merge data and (downselected) meta, or return copy of data
        if meta_cols:
            meta_cols = self.meta.columns if meta_cols is True else meta_cols
            return (
                self.data.set_index(META_IDX).join(self.meta[meta_cols]).reset_index()
            )
        else:
            return self.data.copy()

    def timeseries(self, iamc_index=False):
        """Returns `data` as :class:`pandas.DataFrame` in wide format

        Parameters
        ----------
        iamc_index : bool, optional
            if True, use `['model', 'scenario', 'region', 'variable', 'unit']`;
            else, use all 'data' columns

        Raises
        ------
        ValueError
            `IamDataFrame` is empty
        ValueError
            reducing to IAMC-index yields an index with duplicates
        """
        if self.empty:
            raise ValueError("This IamDataFrame is empty!")

        s = self._data
        if iamc_index:
            if self.time_col == "time":
                raise ValueError(
                    "Cannot use IAMC-index with continuous-time data format!"
                )
            s = s.droplevel(self.extra_cols)

        df = s.unstack(level=self.time_col).rename_axis(None, axis=1).sort_index(axis=1)

        return df

    def reset_exclude(self):
        """Reset exclusion assignment for all scenarios to `exclude: False`"""
        self.meta["exclude"] = False

    def set_meta(self, meta, name=None, index=None):
        """Add meta indicators as pandas.Series, list or value (int/float/str)

        Parameters
        ----------
        meta : pandas.Series, list, int, float or str
            column to be added to 'meta'
            (by `['model', 'scenario']` index if possible)
        name : str, optional
            meta column name (defaults to meta `pandas.Series.name`);
            either `meta.name` or the name kwarg must be defined
        index : IamDataFrame, pandas.DataFrame or pandas.MultiIndex, optional
            index to be used for setting meta column (`['model', 'scenario']`)
        """
        # check that name is valid and doesn't conflict with data columns
        if (name or (hasattr(meta, "name") and meta.name)) in [None, False]:
            raise ValueError("Must pass a name or use a named pd.Series")
        name = name or meta.name
        if name in self._data.index.names:
            raise ValueError(f"Column {name} already exists in `data`!")
        if name in ILLEGAL_COLS:
            raise ValueError(f"Name {name} is illegal for meta indicators!")

        # check if meta has a valid index and use it for further workflow
        if (
            hasattr(meta, "index")
            and hasattr(meta.index, "names")
            and set(META_IDX).issubset(meta.index.names)
        ):
            index = meta.index

        # if no valid index is provided, add meta as new column `name` and exit
        if index is None:
            self.meta[name] = list(meta) if islistable(meta) else meta
            return  # EXIT FUNCTION

        # use meta.index if index arg is an IamDataFrame
        if isinstance(index, IamDataFrame):
            index = index.meta.index
        # turn dataframe to index if index arg is a DataFrame
        if isinstance(index, pd.DataFrame):
            index = index.set_index(META_IDX).index
        if not isinstance(index, pd.MultiIndex):
            raise ValueError("Index cannot be coerced to pd.MultiIndex")

        # raise error if index is not unique
        if index.duplicated().any():
            raise ValueError("Non-unique ['model', 'scenario'] index!")

        # create pd.Series from meta, index and name if provided
        meta = pd.Series(data=meta, index=index, name=name)

        # reduce index dimensions to model-scenario only
        meta = meta.reset_index().reindex(columns=META_IDX + [name]).set_index(META_IDX)

        # check if trying to add model-scenario index not existing in self
        diff = meta.index.difference(self.meta.index)
        if not diff.empty:
            raise ValueError(f"Adding meta for non-existing scenarios:\n{diff}")

        self._new_meta_column(name)
        self.meta[name] = meta[name].combine_first(self.meta[name])

    def set_meta_from_data(self, name, method=None, column="value", **kwargs):
        """Add meta indicators from downselected timeseries data of self

        Parameters
        ----------
        name : str
            column name of the 'meta' table
        method : function, optional
            method for aggregation
            (e.g., :func:`numpy.max <numpy.ndarray.max>`);
            required if downselected data do not yield unique values
        column : str, optional
            the column from `data` to be used to derive the indicator
        kwargs
            passed to :meth:`filter` for downselected data
        """
        _data = self.filter(**kwargs).data
        if method is None:
            meta = _data.set_index(META_IDX)[column]
        else:
            meta = _data.groupby(META_IDX)[column].apply(method)
        self.set_meta(meta, name)

    def categorize(
        self, name, value, criteria, color=None, marker=None, linestyle=None
    ):
        """Assign scenarios to a category according to specific criteria

        Parameters
        ----------
        name : str
            column name of the 'meta' table
        value : str
            category identifier
        criteria : dict
            dictionary with variables mapped to applicable checks
            ('up' and 'lo' for respective bounds, 'year' for years - optional)
        color : str, optional
            assign a color to this category for plotting
        marker : str, optional
            assign a marker to this category for plotting
        linestyle : str, optional
            assign a linestyle to this category for plotting
        """
        # add plotting run control
        for kind, arg in [
            ("color", color),
            ("marker", marker),
            ("linestyle", linestyle),
        ]:
            if arg:
                run_control().update({kind: {name: {value: arg}}})
        # find all data that matches categorization
        rows = _apply_criteria(self._data, criteria, in_range=True, return_test="all")
        idx = _make_index(rows)

        if len(idx) == 0:
            logger.info("No scenarios satisfy the criteria")
            return  # EXIT FUNCTION

        # update meta dataframe
        self._new_meta_column(name)
        self.meta.loc[idx, name] = value
        msg = "{} scenario{} categorized as `{}: {}`"
        logger.info(msg.format(len(idx), "" if len(idx) == 1 else "s", name, value))

    def _new_meta_column(self, name):
        """Add a column to meta if it doesn't exist, set value to nan"""
        if name is None:
            raise ValueError(f"Cannot add a meta column {name}")
        if name not in self.meta:
            self.meta[name] = np.nan

    def require_variable(self, variable, unit=None, year=None, exclude_on_fail=False):
        """Check whether all scenarios have a required variable

        Parameters
        ----------
        variable : str
            required variable
        unit : str, default None
            name of unit (optional)
        year : int or list, default None
            check whether the variable exists for ANY of the years (if a list)
        exclude_on_fail : bool, default False
            flag scenarios missing the required variables as `exclude: True`
        """
        criteria = {"variable": variable}
        if unit:
            criteria.update({"unit": unit})
        if year:
            criteria.update({"year": year})

        keep = self._apply_filters(**criteria)
        idx = self.meta.index.difference(_meta_idx(self.data[keep]))

        n = len(idx)
        if n == 0:
            logger.info(
                "All scenarios have the required variable `{}`".format(variable)
            )
            return

        msg = (
            "{} scenario does not include required variable `{}`"
            if n == 1
            else "{} scenarios do not include required variable `{}`"
        )

        if exclude_on_fail:
            self.meta.loc[idx, "exclude"] = True
            msg += ", marked as `exclude: True` in `meta`"

        logger.info(msg.format(n, variable))
        return pd.DataFrame(index=idx).reset_index()

    def validate(self, criteria={}, exclude_on_fail=False):
        """Validate scenarios using criteria on timeseries values

        Returns all scenarios which do not match the criteria and prints a log
        message, or returns None if all scenarios match the criteria.

        When called with `exclude_on_fail=True`, scenarios not
        satisfying the criteria will be marked as `exclude=True`.

        Parameters
        ----------
        criteria : dict
           dictionary with variable keys and validation mappings
            ('up' and 'lo' for respective bounds, 'year' for years)
        exclude_on_fail : bool, optional
            flag scenarios failing validation as `exclude: True`

        Returns
        -------
        :class:`pandas.DataFrame`
            All data points that do not satisfy the criteria.
        None
            If all scenarios satisfy the criteria.
        """
        df = _apply_criteria(self._data, criteria, in_range=False)

        if not df.empty:
            msg = "{} of {} data points do not satisfy the criteria"
            logger.info(msg.format(len(df), len(self.data)))

            if exclude_on_fail and len(df) > 0:
                self._exclude_on_fail(df)
            return df.reset_index()

    def compute_bias(self, name, method, axis):
        """Compute the bias weights and add to 'meta'

        Parameters
        ----------
        name : str
           Column name in the 'meta' dataframe
        method : str
            Method to compute the bias weights, see the notes
        axis : str
            Index dimensions on which to apply the `method`

        Notes
        -----

        The following methods are implemented:

        - "count": use the inverse of the number of scenarios grouped by `axis` names.

          Using the following method on an IamDataFrame with three scenarios

          .. code-block:: python

              df.compute_bias(name="bias-weight", method="count", axis="scenario")

          results in the following column to be added to *df.meta*:

          .. list-table::
             :header-rows: 1

             * - model
               - scenario
               - bias-weight
             * - model_a
               - scen_a
               - 0.5
             * - model_a
               - scen_b
               - 1
             * - model_b
               - scen_a
               - 0.5

        """
        _compute_bias(self, name, method, axis)

    def rename(
        self, mapping=None, inplace=False, append=False, check_duplicates=True, **kwargs
    ):
        """Rename and aggregate columns using `groupby().sum()` on values

        When renaming models or scenarios, the uniqueness of the index must be
        maintained, and the function will raise an error otherwise.

        Renaming is only applied to any data row that matches for all
        columns given in `mapping`. Renaming can only be applied to the `model`
        and `scenario` columns, or to other data columns simultaneously.

        Parameters
        ----------
        mapping : dict or kwargs
            mapping of column name to rename-dictionary of that column

            .. code-block:: python

               dict(<column_name>: {<current_name_1>: <target_name_1>,
                                    <current_name_2>: <target_name_2>})

            or kwargs as `column_name={<current_name_1>: <target_name_1>, ...}`
        inplace : bool, default False
            if True, do operation inplace and return None
        append : bool, default False
            append renamed timeseries to `self` and return None;
            else return new `IamDataFrame`
        check_duplicates: bool, default True
            check whether conflict between existing and renamed data exists.
            If True, raise ValueError; if False, rename and merge
            with :meth:`groupby().sum() <pandas.core.groupby.GroupBy.sum>`.
        """
        # combine `mapping` arg and mapping kwargs, ensure no rename conflicts
        mapping = mapping or {}
        duplicate = set(mapping).intersection(kwargs)
        if duplicate:
            raise ValueError(f"Conflicting rename args for columns {duplicate}")
        mapping.update(kwargs)

        # determine columns that are not `model` or `scenario`
        data_cols = set(self._LONG_IDX) - set(META_IDX)

        # changing index and data columns can cause model-scenario mismatch
        if any(i in mapping for i in META_IDX) and any(i in mapping for i in data_cols):
            msg = "Renaming index and data columns simultaneously not supported!"
            raise ValueError(msg)

        # translate rename mapping to `filter()` arguments
        filters = {col: _from.keys() for col, _from in mapping.items()}

        # if append is True, downselect and append renamed data
        if append:
            df = self.filter(**filters)
            # note that `append(other, inplace=True)` returns None
            return self.append(df.rename(mapping), inplace=inplace)

        # if append is False, iterate over rename mapping and do groupby
        ret = self.copy() if not inplace else self

        # renaming is only applied where a filter matches for all given columns
        rows = ret._apply_filters(**filters)
        idx = ret.meta.index.isin(_make_index(ret.data[rows]))

        # if `check_duplicates`, do the rename on a copy until after the check
        # _data = ret.data.copy() if check_duplicates else ret.data
        # TODO reactivate this avoidance of creating a copy
        _data = ret.data

        # apply renaming changes
        for col, _mapping in mapping.items():
            if col in META_IDX:
                _index = pd.DataFrame(index=ret.meta.index).reset_index()
                _index.loc[idx, col] = _index.loc[idx, col].replace(_mapping)
                if _index.duplicated().any():
                    raise ValueError(f"Renaming to non-unique {col} index!")
                ret.meta.index = _index.set_index(META_IDX).index
            elif col not in data_cols:
                raise ValueError(f"Renaming by {col} not supported!")
            _data.loc[rows, col] = _data.loc[rows, col].replace(_mapping)

        # check if duplicates exist between the renamed and not-renamed data
        if check_duplicates:
            merged = (
                _data.loc[rows, self._LONG_IDX]
                .drop_duplicates()
                .append(_data.loc[~rows, self._LONG_IDX].drop_duplicates())
            )
            if any(merged.duplicated()):
                msg = "Duplicated rows between original and renamed data!\n{}"
                conflict_rows = merged.loc[merged.duplicated(), self._LONG_IDX]
                raise ValueError(msg.format(conflict_rows.drop_duplicates()))

        # merge using `groupby().sum()` only if duplicates exist
        if _data[ret._LONG_IDX].duplicated().any():
            _data = _data.groupby(ret._LONG_IDX).sum().reset_index()

        # overwrite _data
        ret._data = format_time_col(_data, ret.time_col).set_index(ret._LONG_IDX).value

        if not inplace:
            return ret

    def convert_unit(
        self, current, to, factor=None, registry=None, context=None, inplace=False
    ):
        """Convert all timeseries data having *current* units to new units.

        If *factor* is given, existing values are multiplied by it, and the
        *to* units are assigned to the 'unit' column.

        Otherwise, the :mod:`pint` package is used to convert from *current* ->
        *to* units without an explicit conversion factor. Pint natively handles
        conversion between any standard (SI) units that have compatible
        dimensionality, such as exajoule to terawatt-hours, :code:`EJ -> TWh`,
        or tonne per year to gram per second, :code:`t / yr -> g / sec`.

        The default *registry* includes additional unit definitions relevant
        for integrated assessment models and energy systems analysis, via the
        `iam-units <https://github.com/IAMconsortium/units>`_ package.
        This registry can also be accessed directly, using:

        .. code-block:: python

            from iam_units import registry

        When using this registry, *current* and *to* may contain the symbols of
        greenhouse gas (GHG) species, such as 'CO2e', 'C', 'CH4', 'N2O',
        'HFC236fa', etc., as well as lower-case aliases like 'co2' supported by
        :mod:`pyam`. In this case, *context* must be the name of a specific
        global warming potential (GWP) metric supported by :mod:`iam_units`,
        e.g. 'AR5GWP100' (optionally prefixed by '\gwp_', e.g. 'gwp_AR5GWP100').

        Rows with units other than *current* are not altered.

        Parameters
        ----------
        current : str
            Current units to be converted.
        to : str
            New unit (to be converted to) or symbol for target GHG species. If
            only the GHG species is provided, the units (e.g. :code:`Mt /
            year`) will be the same as `current`, and an expression combining
            units and species (e.g. 'Mt CO2e / yr') will be placed in the
            'unit' column.
        factor : value, optional
            Explicit factor for conversion without `pint`.
        registry : :class:`pint.UnitRegistry`, optional
            Specific unit registry to use for conversion. Default: the
            `iam-units <https://github.com/IAMconsortium/units>`_ registry.
        context : str or :class:`pint.Context`, optional
            (Name of) the context to use in conversion.
            Required when converting between GHG species using GWP metrics,
            unless the species indicated by *current* and *to* are the same.
        inplace : bool, optional
            Whether to return a new IamDataFrame.

        Returns
        -------
        IamDataFrame
            If *inplace* is :obj:`False`.
        None
            If *inplace* is :obj:`True`.

        Raises
        ------
        pint.UndefinedUnitError
            if attempting a GWP conversion but *context* is not given.
        pint.DimensionalityError
            without *factor*, when *current* and *to* are not compatible units.
        """
        # Handle user input
        # Check that (only) either factor or registry/context is provided
        if factor and any([registry, context]):
            raise ValueError("Use either `factor` or `registry`!")

        # new standard method, remove this comment when deprecating above
        return convert_unit(self, current, to, factor, registry, context, inplace)

    def normalize(self, inplace=False, **kwargs):
        """Normalize data to a specific data point

        Note: Currently only supports normalizing to a specific time.

        Parameters
        ----------
        inplace : bool, optional
            if :obj:`True`, do operation inplace and return None
        kwargs
            the column and value on which to normalize (e.g., `year=2005`)
        """
        if len(kwargs) > 1 or self.time_col not in kwargs:
            raise ValueError("Only time(year)-based normalization supported")
        ret = self.copy() if not inplace else self
        df = ret.data
        # change all below if supporting more in the future
        cols = self.time_col
        value = kwargs[self.time_col]
        x = df.set_index(IAMC_IDX)
        x["value"] /= x[x[cols] == value]["value"]
        ret.data = x.reset_index()
        if not inplace:
            return ret

    def aggregate(
        self,
        variable,
        components=None,
        method="sum",
        recursive=False,
        append=False,
    ):
        """Aggregate timeseries by components or subcategories within each region

        Parameters
        ----------
        variable : str or list of str
            Variable(s) for which the aggregate will be computed.
        components : list of str, optional
            Components to be aggregate, defaults to all subcategories of `variable`.
        method : func or str, optional
            Aggregation method, e.g. :func:`numpy.mean`, :func:`numpy.sum`, 'min', 'max'
        recursive : bool or str, optional
            Iterate recursively (bottom-up) over all subcategories of `variable`.
            If there are existing intermediate variables, it validates the aggregated
            value.
            If recursive='skip-validate', it skips the validation.
        append : bool, optional
            Whether to append aggregated timeseries data to this instance.

        Returns
        -------
        :class:`IamDataFrame` or **None**
            Aggregated timeseries data or None if `append=True`.

        See Also
        --------
        add : Add timeseries data items along an `axis`.
        aggregate_region : Aggregate timeseries data along the `region` dimension.

        Notes
        -----
        The aggregation function interprets any missing values (:any:`numpy.nan`)
        for individual components as 0.
        """

        if recursive:
            if components is not None:
                raise ValueError("Recursive aggregation cannot take `components`!")
            if method != "sum":
                raise ValueError(
                    "Recursive aggregation only supported with `method='sum'`!"
                )

            _df = IamDataFrame(
                _aggregate_recursive(self, variable, recursive), meta=self.meta
            )
        else:
            _df = _aggregate(self, variable, components=components, method=method)

        # else, append to `self` or return as `IamDataFrame`
        if append:
            self.append(_df, inplace=True)
        else:
            if _df is None or _df.empty:
                return _empty_iamframe(self._LONG_IDX + ["value"])
            return IamDataFrame(_df, meta=self.meta)

    def check_aggregate(
        self,
        variable,
        components=None,
        method="sum",
        exclude_on_fail=False,
        multiplier=1,
        **kwargs,
    ):
        """Check whether a timeseries matches the aggregation of its components

        Parameters
        ----------
        variable : str or list of str
            variable(s) checked for matching aggregation of sub-categories
        components : list of str, default None
            list of variables, defaults to all sub-categories of `variable`
        method : func or str, optional
            method to use for aggregation,
            e.g. :func:`numpy.mean`, :func:`numpy.sum`, 'min', 'max'
        exclude_on_fail : bool, optional
            flag scenarios failing validation as `exclude: True`
        multiplier : number, optional
            factor when comparing variable and sum of components
        kwargs : arguments for comparison of values
            passed to :func:`numpy.isclose`
        """
        # compute aggregate from components, return None if no components
        df_components = _aggregate(self, variable, components, method)
        if df_components is None:
            return

        # filter and groupby data, use `pd.Series.align` for matching index
        rows = self._apply_filters(variable=variable)
        df_var, df_components = _group_and_agg(self._data[rows], [], method).align(
            df_components
        )

        # use `np.isclose` for checking match
        rows = ~np.isclose(df_var, multiplier * df_components, **kwargs)

        # if aggregate and components don't match, return inconsistent data
        if sum(rows):
            msg = "`{}` - {} of {} rows are not aggregates of components"
            logger.info(msg.format(variable, sum(rows), len(df_var)))

            if exclude_on_fail:
                self._exclude_on_fail(_meta_idx(df_var[rows].reset_index()))

            return pd.concat(
                [df_var[rows], df_components[rows]],
                axis=1,
                keys=(["variable", "components"]),
            )

    def aggregate_region(
        self,
        variable,
        region="World",
        subregions=None,
        components=False,
        method="sum",
        weight=None,
        append=False,
    ):
        """Aggregate a timeseries over a number of subregions

        This function allows to add variable sub-categories that are only
        defined at the `region` level by setting `components=True`

        Parameters
        ----------
        variable : str or list of str
            variable(s) to be aggregated
        region : str, default 'World'
            region to which data will be aggregated
        subregions : list of str
            list of subregions, defaults to all regions other than `region`
        components : bool or list of str, optional
            variables at the `region` level to be included in the aggregation
            (ignored if False); if `True`, use all sub-categories of `variable`
            included in `region` but not in any of the `subregions`;
            or explicit list of variables
        method : func or str, optional
            method to use for aggregation,
            e.g. :func:`numpy.mean`, :func:`numpy.sum`, 'min', 'max'
        weight : str, default None
            variable to use as weight for the aggregation
            (currently only supported with `method='sum'`)
        append : bool, default False
            append the aggregate timeseries to `self` and return None,
            else return aggregate timeseries as new :class:`IamDataFrame`

        Returns
        -------
        :class:`IamDataFrame` or **None**
            Aggregated timeseries data or None if `append=True`.

        See Also
        --------
        add : Add timeseries data items `a` and `b` along an `axis`
        aggregate : Aggregate timeseries data along the `variable` hierarchy.
        """
        _df = _aggregate_region(
            self,
            variable,
            region=region,
            subregions=subregions,
            components=components,
            method=method,
            weight=weight,
        )

        # else, append to `self` or return as `IamDataFrame`
        if append:
            self.append(_df, region=region, inplace=True)
        else:
            if _df is None or _df.empty:
                return _empty_iamframe(self._LONG_IDX + ["value"])
            return IamDataFrame(_df, region=region, meta=self.meta)

    def check_aggregate_region(
        self,
        variable,
        region="World",
        subregions=None,
        components=False,
        method="sum",
        weight=None,
        exclude_on_fail=False,
        **kwargs,
    ):
        """Check whether a timeseries matches the aggregation across subregions

        Parameters
        ----------
        variable : str or list of str
            variable(s) to be checked for matching aggregation of subregions
        region : str, default 'World'
            region to be checked for matching aggregation of subregions
        subregions : list of str
            list of subregions, defaults to all regions other than `region`
        components : bool or list of str, default False
            variables at the `region` level to be included in the aggregation
            (ignored if False); if `True`, use all sub-categories of `variable`
            included in `region` but not in any of the `subregions`;
            or explicit list of variables
        method : func or str, optional
            method to use for aggregation,
            e.g. :func:`numpy.mean`, :func:`numpy.sum`, 'min', 'max'
        weight : str, optional
            variable to use as weight for the aggregation
            (currently only supported with `method='sum'`)
        exclude_on_fail : boolean, optional
            flag scenarios failing validation as `exclude: True`
        kwargs : arguments for comparison of values
            passed to :func:`numpy.isclose`
        """
        # compute aggregate from subregions, return None if no subregions
        df_subregions = _aggregate_region(
            self, variable, region, subregions, components, method, weight
        )

        if df_subregions is None:
            return

        # filter and groupby data, use `pd.Series.align` for matching index
        rows = self._apply_filters(region=region, variable=variable)
        if not rows.any():
            logger.info(f"Variable '{variable}' does not exist in region '{region}'!")
            return

        df_region, df_subregions = _group_and_agg(self._data[rows], "region").align(
            df_subregions
        )

        # use `np.isclose` for checking match
        rows = ~np.isclose(df_region, df_subregions, **kwargs)

        # if region and subregions don't match, return inconsistent data
        if sum(rows):
            msg = "`{}` - {} of {} rows are not aggregates of subregions"
            logger.info(msg.format(variable, sum(rows), len(df_region)))

            if exclude_on_fail:
                self._exclude_on_fail(_meta_idx(df_region[rows].reset_index()))

            _df = pd.concat(
                [
                    pd.concat(
                        [df_region[rows], df_subregions[rows]],
                        axis=1,
                        keys=(["region", "subregions"]),
                    )
                ],
                keys=[region],
                names=["region"],
            )
            _df.index = _df.index.reorder_levels(self._LONG_IDX)
            return _df

    def aggregate_time(
        self,
        variable,
        column="subannual",
        value="year",
        components=None,
        method="sum",
        append=False,
    ):
        """Aggregate a timeseries over a subannual time resolution

        Parameters
        ----------
        variable : str or list of str
            variable(s) to be aggregated
        column : str, optional
            the data column to be used as subannual time representation
        value : str, optional
            the name of the aggregated (subannual) time
        components : list of str
            subannual timeslices to be aggregated; defaults to all subannual
            timeslices other than `value`
        method : func or str, optional
            method to use for aggregation,
            e.g. :func:`numpy.mean`, :func:`numpy.sum`, 'min', 'max'
        append : bool, optional
            append the aggregate timeseries to `self` and return None,
            else return aggregate timeseries as new :class:`IamDataFrame`
        """
        _df = _aggregate_time(
            self,
            variable,
            column=column,
            value=value,
            components=components,
            method=method,
        )

        # return None if there is nothing to aggregate
        if _df is None:
            return None

        # else, append to `self` or return as `IamDataFrame`
        if append is True:
            self.append(_df, inplace=True)
        else:
            return IamDataFrame(_df, meta=self.meta)

    def downscale_region(
        self,
        variable,
        region="World",
        subregions=None,
        proxy=None,
        weight=None,
        append=False,
    ):
        """Downscale a timeseries to a number of subregions

        Parameters
        ----------
        variable : str or list of str
            variable(s) to be downscaled
        region : str, optional
            region from which data will be downscaled
        subregions : list of str, optional
            list of subregions, defaults to all regions other than `region`
            (if using `proxy`) or `region` index (if using `weight`)
        proxy : str, optional
            variable (within the :class:`IamDataFrame`) to be used as proxy
            for regional downscaling
        weight : class:`pandas.DataFrame`, optional
            dataframe with time dimension as columns (year or
            :class:`datetime.datetime`) and regions[, model, scenario] as index
        append : bool, optional
            append the downscaled timeseries to `self` and return None,
            else return downscaled data as new IamDataFrame
        """
        if proxy is not None and weight is not None:
            raise ValueError("Using both 'proxy' and 'weight' arguments is not valid!")
        elif proxy is not None:
            # get default subregions if not specified and select data from self
            subregions = subregions or self._all_other_regions(region)
            rows = self._apply_filters(variable=proxy, region=subregions)
            cols = self._get_cols(["region", self.time_col])
            _proxy = self.data[rows].set_index(cols).value
        elif weight is not None:
            # downselect weight to subregions or remove `region` from index
            if subregions is not None:
                rows = weight.index.isin(subregions, level="region")
            else:
                rows = ~weight.index.isin([region], level="region")
            _proxy = weight[rows].stack()
        else:
            raise ValueError("Either a 'proxy' or 'weight' argument is required!")

        _value = (
            self.data[self._apply_filters(variable=variable, region=region)]
            .set_index(self._get_cols(["variable", "unit", self.time_col]))
            .value
        )

        # compute downscaled data
        _total = _proxy.groupby(self.time_col).sum()
        _data = _value * _proxy / _total

        if append is True:
            self.append(_data, inplace=True)
        else:
            return IamDataFrame(_data, meta=self.meta)

    def _all_other_regions(self, region, variable=None):
        """Return list of regions other than `region` containing `variable`"""
        rows = self._apply_filters(variable=variable)
        return self._data[rows].index.get_level_values("region").difference([region])

    def _variable_components(self, variable, level=0):
        """Get all components (sub-categories) of a variable for a given level

        If `level=0`, for `variable='foo'`, return `['foo|bar']`, but don't
        include `'foo|bar|baz'`, which is a sub-sub-category. If `level=None`,
        all variables below `variable` in the hierarchy are returned."""
        var_list = pd.Series(self.variable)
        return var_list[pattern_match(var_list, "{}|*".format(variable), level=level)]

    def _get_cols(self, cols):
        """Return a list of columns of `self.data`"""
        return META_IDX + cols + self.extra_cols

    def check_internal_consistency(self, components=False, **kwargs):
        """Check whether a scenario ensemble is internally consistent

        We check that all variables are equal to the sum of their sectoral
        components and that all the regions add up to the World total. If
        the check is passed, None is returned, otherwise a DataFrame of
        inconsistent variables is returned.

        Note: at the moment, this method's regional checking is limited to
        checking that all the regions sum to the World region. We cannot
        make this more automatic unless we store how the regions relate,
        see `this issue <https://github.com/IAMconsortium/pyam/issues/106>`_.

        Parameters
        ----------
        kwargs : arguments for comparison of values
            passed to :func:`numpy.isclose`
        components : bool, optional
            passed to :meth:`check_aggregate_region` if `True`, use all
            sub-categories of each `variable` included in `World` but not in
            any of the subregions; if `False`, only aggregate variables over
            subregions
        """
        lst = []
        for variable in self.variables():
            diff_agg = self.check_aggregate(variable, **kwargs)
            if diff_agg is not None:
                lst.append(diff_agg)

            diff_regional = self.check_aggregate_region(
                variable, components=components, **kwargs
            )
            if diff_regional is not None:
                lst.append(diff_regional)

        if len(lst):
            _df = pd.concat(lst, sort=True).sort_index()
            return _df[
                [
                    c
                    for c in ["variable", "components", "region", "subregions"]
                    if c in _df.columns
                ]
            ]

    def _exclude_on_fail(self, df):
        """Assign a selection of scenarios as `exclude: True` in meta"""
        idx = df if isinstance(df, pd.MultiIndex) else _make_index(df)
        self.meta.loc[idx, "exclude"] = True
        logger.info(
            "{} non-valid scenario{} will be excluded".format(
                len(idx), "" if len(idx) == 1 else "s"
            )
        )

    def filter(self, keep=True, inplace=False, **kwargs):
        """Return a (copy of a) filtered (downselected) IamDataFrame

        Parameters
        ----------
        keep : bool, optional
            keep all scenarios satisfying the filters (if True) or the inverse
        inplace : bool, optional
            if True, do operation inplace and return None
        filters by kwargs:
            The following columns are available for filtering:
             - 'meta' columns: filter by string value of that column
             - 'model', 'scenario', 'region', 'variable', 'unit':
               string or list of strings, where `*` can be used as a wildcard
             - 'level': the maximum "depth" of IAM variables (number of '|')
               (excluding the strings given in the 'variable' argument)
             - 'year': takes an integer (int/np.int64), a list of integers or
                a range. Note that the last year of a range is not included,
               so `range(2010, 2015)` is interpreted as `[2010, ..., 2014]`
             - arguments for filtering by `datetime.datetime` or np.datetime64
               ('month', 'hour', 'time')
             - 'regexp=True' disables pseudo-regexp syntax in `pattern_match()`

        """
        if not isinstance(keep, bool):
            raise ValueError(f"Cannot filter by `keep={keep}`, must be a boolean!")

        _keep = self._apply_filters(**kwargs)
        _keep = _keep if keep else ~_keep
        ret = self.copy() if not inplace else self
        ret._data = ret._data[_keep]
        ret._data.index = ret._data.index.remove_unused_levels()

        idx = _make_index(ret._data)
        if len(idx) == 0:
            logger.warning("Filtered IamDataFrame is empty!")
        ret.meta = ret.meta.loc[idx]
        ret._set_attributes()
        if not inplace:
            return ret

    def _apply_filters(self, level=None, **filters):
        """Determine rows to keep in data for given set of filters

        Parameters
        ----------
        filters : dict
            dictionary of filters of the format (`{col: values}`);
            uses a pseudo-regexp syntax by default,
            but accepts `regexp: True` in the dictionary to use regexp directly
        """
        regexp = filters.pop("regexp", False)
        keep = np.ones(len(self), dtype=bool)

        # filter by columns and list of values
        for col, values in filters.items():
            # treat `_apply_filters(col=None)` as no filter applied
            if values is None:
                continue

            if col in self.meta.columns:
                matches = pattern_match(
                    self.meta[col], values, regexp=regexp, has_nan=True
                )
                cat_idx = self.meta[matches].index
                keep_col = _make_index(self._data, unique=False).isin(cat_idx)
            elif col == "year":
                _data = (
                    self.data[col]
                    if self.time_col != "time"
                    else self.data["time"].apply(lambda x: x.year)
                )
                keep_col = years_match(_data, values)

            elif col == "month" and self.time_col == "time":
                keep_col = month_match(
                    self.data["time"].apply(lambda x: x.month), values
                )

            elif col == "day" and self.time_col == "time":
                if isinstance(values, str):
                    wday = True
                elif isinstance(values, list) and isinstance(values[0], str):
                    wday = True
                else:
                    wday = False

                if wday:
                    days = self.data["time"].apply(lambda x: x.weekday())
                else:  # ints or list of ints
                    days = self.data["time"].apply(lambda x: x.day)

                keep_col = day_match(days, values)

            elif col == "hour" and self.time_col == "time":
                keep_col = hour_match(self.data["time"].apply(lambda x: x.hour), values)

            elif col == "time" and self.time_col == "time":
                keep_col = datetime_match(self.data[col], values)

            elif col in self._data.index.names:
                lvl_index, lvl_codes = get_index_levels_codes(self._data, col)

                codes = pattern_match(
                    lvl_index,
                    values,
                    regexp=regexp,
                    level=level if col == "variable" else None,
                    has_nan=True,
                    return_codes=True,
                )

                keep_col = get_keep_col(lvl_codes, codes)

            else:
                _raise_filter_error(col)

            keep = np.logical_and(keep, keep_col)

        if level is not None and "variable" not in filters:
            col = "variable"
            lvl_index, lvl_codes = get_index_levels_codes(self._data, col)
            matches = find_depth(lvl_index, level=level)
            keep_col = get_keep_col(lvl_codes, matches)

            keep = np.logical_and(keep, keep_col)

        return keep

    def col_apply(self, col, func, *args, **kwargs):
        """Apply a function to a column of data or meta

        Parameters
        ----------
        col: str
            column in either data or meta dataframes
        func: function
            function to apply
        """
        if col in self.data:
            self.data[col] = self.data[col].apply(func, *args, **kwargs)
        else:
            self.meta[col] = self.meta[col].apply(func, *args, **kwargs)

    def add(
        self, a, b, name, axis="variable", fillna=None, ignore_units=False, append=False
    ):
        """Add timeseries data items `a` and `b` along an `axis`

        This function computes `a + b`. If `a` or `b` are lists, the method applies
        :meth:`pandas.groupby().sum() <pandas.core.groupby.GroupBy.sum>` on each group.
        If either `a` or `b` are not defined for a row and `fillna` is not specified,
        no value is computed for that row.

        Parameters
        ----------
        a, b : str, list of str or a number
            Items to be used for the addition.
        name : str
            Name of the computed timeseries data on the `axis`.
        axis : str, optional
            Axis along which to compute.
        fillna : dict or scalar, optional
            Value to fill holes when rows are not defined for either `a` or `b`.
            Can be a scalar or a dictionary of the form :code:`{arg: default}`.
        ignore_units : bool or str, optional
            Perform operation on values without considering units. Set units of returned
            data to `unknown` (if True) or the value of `ignore_units` (if str).
        append : bool, optional
            Whether to append aggregated timeseries data to this instance.

        Returns
        -------
        :class:`IamDataFrame` or **None**
            Computed timeseries data or None if `append=True`.

        See Also
        --------
        subtract, multiply, divide
        apply : Apply a custom function on the timeseries data along any axis.
        aggregate : Aggregate timeseries data along the `variable` hierarchy.
        aggregate_region : Aggregate timeseries data along the `region` dimension.

        Notes
        -----
        This function uses the :mod:`pint` package and the :mod:`iam-units` registry
        (`read the docs <https://github.com/IAMconsortium/units>`_) to handle units.
        :mod:`pyam` will keep notation consistent with the input format (if possible)
        and otherwise uses abbreviated units :code:`'{:~}'.format(u)` (see
        `here <https://pint.readthedocs.io/en/stable/tutorial.html#string-formatting>`_
        for more information).

        As a result, the notation of returned units may differ from the input format.
        For example, the unit :code:`EJ/yr` may be reformatted to :code:`EJ / a`.
        """
        kwds = dict(axis=axis, fillna=fillna, ignore_units=ignore_units)
        _value = _op_data(self, name, "add", **kwds, a=a, b=b)
        if append:
            self.append(_value, inplace=True)
        else:
            return IamDataFrame(_value, meta=self.meta)

    def subtract(
        self, a, b, name, axis="variable", fillna=None, ignore_units=False, append=False
    ):
        """Compute the difference of timeseries data items `a` and `b` along an `axis`

        This function computes `a - b`. If `a` or `b` are lists, the method applies
        :meth:`pandas.groupby().sum() <pandas.core.groupby.GroupBy.sum>` on each group.
        If either `a` or `b` are not defined for a row and `fillna` is not specified,
        no value is computed for that row.

        Parameters
        ----------
        a, b : str, list of str or a number
            Items to be used for the subtraction.
        name : str
            Name of the computed timeseries data on the `axis`.
        axis : str, optional
            Axis along which to compute.
        fillna : dict or scalar, optional
            Value to fill holes when rows are not defined for either `a` or `b`.
            Can be a scalar or a dictionary of the form :code:`{arg: default}`.
        ignore_units : bool or str, optional
            Perform operation on values without considering units. Set units of returned
            data to `unknown` (if True) or the value of `ignore_units` (if str).
        append : bool, optional
            Whether to append aggregated timeseries data to this instance.

        Returns
        -------
        :class:`IamDataFrame` or **None**
            Computed timeseries data or None if `append=True`.

        See Also
        --------
        add, multiply, divide
        apply : Apply a custom function on the timeseries data along any axis.

        Notes
        -----
        This function uses the :mod:`pint` package and the :mod:`iam-units` registry
        (`read the docs <https://github.com/IAMconsortium/units>`_) to handle units.
        :mod:`pyam` will keep notation consistent with the input format (if possible)
        and otherwise uses abbreviated units :code:`'{:~}'.format(u)` (see
        `here <https://pint.readthedocs.io/en/stable/tutorial.html#string-formatting>`_
        for more information).

        As a result, the notation of returned units may differ from the input format.
        For example, the unit :code:`EJ/yr` may be reformatted to :code:`EJ / a`.
        """
        kwds = dict(axis=axis, fillna=fillna, ignore_units=ignore_units)
        _value = _op_data(self, name, "subtract", **kwds, a=a, b=b)
        if append:
            self.append(_value, inplace=True)
        else:
            return IamDataFrame(_value, meta=self.meta)

    def multiply(
        self, a, b, name, axis="variable", fillna=None, ignore_units=False, append=False
    ):
        """Multiply timeseries data items `a` and `b` along an `axis`

        This function computes `a * b`. If `a` or `b` are lists, the method applies
        :meth:`pandas.groupby().sum() <pandas.core.groupby.GroupBy.sum>` on each group.
        If either `a` or `b` are not defined for a row and `fillna` is not specified,
        no value is computed for that row.

        Parameters
        ----------
        a, b : str, list of str or a number
            Items to be used for the division.
        name : str
            Name of the computed timeseries data on the `axis`.
        axis : str, optional
            Axis along which to compute.
        fillna : dict or scalar, optional
            Value to fill holes when rows are not defined for either `a` or `b`.
            Can be a scalar or a dictionary of the form :code:`{arg: default}`.
        ignore_units : bool or str, optional
            Perform operation on values without considering units. Set units of returned
            data to `unknown` (if True) or the value of `ignore_units` (if str).
        append : bool, optional
            Whether to append aggregated timeseries data to this instance.

        Returns
        -------
        :class:`IamDataFrame` or **None**
            Computed timeseries data or None if `append=True`.

        See Also
        --------
        add, subtract, divide
        apply : Apply a custom function on the timeseries data along any axis.

        Notes
        -----
        This function uses the :mod:`pint` package and the :mod:`iam-units` registry
        (`read the docs <https://github.com/IAMconsortium/units>`_) to handle units.
        :mod:`pyam` will keep notation consistent with the input format (if possible)
        and otherwise uses abbreviated units :code:`'{:~}'.format(u)` (see
        `here <https://pint.readthedocs.io/en/stable/tutorial.html#string-formatting>`_
        for more information).

        As a result, the notation of returned units may differ from the input format.
        For example, the unit :code:`EJ/yr` may be reformatted to :code:`EJ / a`.
        """
        kwds = dict(axis=axis, fillna=fillna, ignore_units=ignore_units)
        _value = _op_data(self, name, "multiply", **kwds, a=a, b=b)
        if append:
            self.append(_value, inplace=True)
        else:
            return IamDataFrame(_value, meta=self.meta)

    def divide(
        self, a, b, name, axis="variable", fillna=None, ignore_units=False, append=False
    ):
        """Divide the timeseries data items `a` and `b` along an `axis`

        This function computes `a / b`. If `a` or `b` are lists, the method applies
        :meth:`pandas.groupby().sum() <pandas.core.groupby.GroupBy.sum>` on each group.
        If either `a` or `b` are not defined for a row and `fillna` is not specified,
        no value is computed for that row.

        Parameters
        ----------
        a, b : str, list of str or a number
            Items to be used for the division.
        name : str
            Name of the computed timeseries data on the `axis`.
        axis : str, optional
            Axis along which to compute.
        fillna : dict or scalar, optional
            Value to fill holes when rows are not defined for either `a` or `b`.
            Can be a scalar or a dictionary of the form :code:`{arg: default}`.
        ignore_units : bool or str, optional
            Perform operation on values without considering units. Set units of returned
            data to `unknown` (if True) or the value of `ignore_units` (if str).
        append : bool, optional
            Whether to append aggregated timeseries data to this instance.

        Returns
        -------
        :class:`IamDataFrame` or **None**
            Computed timeseries data or None if `append=True`.

        See Also
        --------
        add, subtract, multiply
        apply : Apply a custom function on the timeseries data along any axis.

        Notes
        -----
        This function uses the :mod:`pint` package and the :mod:`iam-units` registry
        (`read the docs <https://github.com/IAMconsortium/units>`_) to handle units.
        :mod:`pyam` will keep notation consistent with the input format (if possible)
        and otherwise uses abbreviated units :code:`'{:~}'.format(u)` (see
        `here <https://pint.readthedocs.io/en/stable/tutorial.html#string-formatting>`_
        for more information).

        As a result, the notation of returned units may differ from the input format.
        For example, the unit :code:`EJ/yr` may be reformatted to :code:`EJ / a`.
        """
        kwds = dict(axis=axis, fillna=fillna, ignore_units=ignore_units)
        _value = _op_data(self, name, "divide", **kwds, a=a, b=b)
        if append:
            self.append(_value, inplace=True)
        else:
            return IamDataFrame(_value, meta=self.meta)

    def apply(
        self, func, name, axis="variable", fillna=None, append=False, args=(), **kwds
    ):
        """Apply a function to components of timeseries data along an `axis`

        This function computes a function `func` using timeseries data selected
        along an `axis` downselected by keyword arguments.
        The length of components needs to match the number of required arguments
        of `func`.

        Parameters
        ----------
        func : function
            Function to apply to `components` along `axis`.
        name : str
            Name of the computed timeseries data on the `axis`.
        axis : str, optional
            Axis along which to compute.
        fillna : dict or scalar, optional
            Value to fill holes when rows are not defined for items in `args` or `kwds`.
            Can be a scalar or a dictionary of the form :code:`{kwd: default}`.
        append : bool, optional
            Whether to append aggregated timeseries data to this instance.
        args : tuple or list of str
            List of variables to pass as positional arguments to `func`.
        **kwds
            Additional keyword arguments to pass as keyword arguments to `func`. If the
            name of a variable is given, the associated timeseries is passed. Otherwise
            the value itself is passed.

        Returns
        -------
        :class:`IamDataFrame` or **None**
            Computed timeseries data or None if `append=True`.

        Notes
        -----
        This function uses the :mod:`pint` package and the :mod:`iam-units` registry
        (`read the docs <https://github.com/IAMconsortium/units>`_) to handle units.
        :mod:`pyam` uses abbreviated units :code:`'{:~}'.format(u)` (see
        `here <https://pint.readthedocs.io/en/stable/tutorial.html#string-formatting>`_
        for more information).

        As a result, the notation of returned units may differ from the input format.
        For example, the unit :code:`EJ/yr` may be reformatted to :code:`EJ / a`.
        """
        _value = _op_data(self, name, func, axis=axis, fillna=fillna, args=args, **kwds)
        if append:
            self.append(_value, inplace=True)
        else:
            return IamDataFrame(_value, meta=self.meta)

    def _to_file_format(self, iamc_index):
        """Return a dataframe suitable for writing to a file"""
        df = self.timeseries(iamc_index=iamc_index).reset_index()
        df = df.rename(columns={c: str(c).title() for c in df.columns})
        return df

    def to_csv(self, path, iamc_index=False, **kwargs):
        """Write timeseries data of this object to a csv file

        Parameters
        ----------
        path : str or path object
            file path or :class:`pathlib.Path`
        iamc_index : bool, default False
            if True, use `['model', 'scenario', 'region', 'variable', 'unit']`;
            else, use all 'data' columns
        """
        self._to_file_format(iamc_index).to_csv(path, index=False, **kwargs)

    def to_excel(
        self,
        excel_writer,
        sheet_name="data",
        iamc_index=False,
        include_meta=True,
        **kwargs,
    ):
        """Write object to an Excel spreadsheet

        Parameters
        ----------
        excel_writer : str, path object or ExcelWriter object
            any valid string path, :class:`pathlib.Path`
            or :class:`pandas.ExcelWriter`
        sheet_name : string
            name of sheet which will contain :meth:`timeseries` data
        iamc_index : bool, default False
            if True, use `['model', 'scenario', 'region', 'variable', 'unit']`;
            else, use all 'data' columns
        include_meta : boolean or string
            if True, write 'meta' to an Excel sheet name 'meta' (default);
            if this is a string, use it as sheet name
        """
        # open a new ExcelWriter instance (if necessary)
        close = False
        if not isinstance(excel_writer, pd.ExcelWriter):
            close = True
            excel_writer = pd.ExcelWriter(excel_writer, engine="openpyxl")

        # write data table
        write_sheet(excel_writer, sheet_name, self._to_file_format(iamc_index))

        # write meta table unless `include_meta=False`
        if include_meta:
            meta_rename = dict([(i, i.capitalize()) for i in META_IDX])
            write_sheet(
                excel_writer,
                "meta" if include_meta is True else include_meta,
                self.meta.reset_index().rename(columns=meta_rename),
            )

        # close the file if `excel_writer` arg was a file name
        if close:
            excel_writer.close()

    def export_meta(self, excel_writer, sheet_name="meta"):
        """Write the 'meta' indicators of this object to an Excel sheet

        Parameters
        ----------
        excel_writer : str, path object or ExcelWriter object
            any valid string path, :class:`pathlib.Path`
            or :class:`pandas.ExcelWriter`
        sheet_name : str
            name of sheet which will contain dataframe of 'meta' indicators
        """
        close = False
        if not isinstance(excel_writer, pd.ExcelWriter):
            excel_writer, close = pd.ExcelWriter(excel_writer), True
        write_sheet(excel_writer, sheet_name, self.meta, index=True)
        if close:
            excel_writer.close()

    def to_datapackage(self, path):
        """Write object to a frictionless Data Package

        More information: https://frictionlessdata.io

        Returns the saved :class:`datapackage.Package`
        (|datapackage.Package.docs|).
        When adding metadata (descriptors), please follow the `template`
        defined by https://github.com/OpenEnergyPlatform/metadata

        Parameters
        ----------
        path : string or path object
            any valid string path or :class:`pathlib.Path`
        """
        if not HAS_DATAPACKAGE:
            raise ImportError("Required package `datapackage` not found!")

        with TemporaryDirectory(dir=".") as tmp:
            # save data and meta tables to a temporary folder
            self.data.to_csv(Path(tmp) / "data.csv", index=False)
            self.meta.to_csv(Path(tmp) / "meta.csv")

            # cast tables to datapackage
            package = Package()
            package.infer("{}/*.csv".format(tmp))
            if not package.valid:
                logger.warning("The exported datapackage is not valid")
            package.save(path)

        # return the package (needs to reloaded because `tmp` was deleted)
        return Package(path)

    def load_meta(
        self, path, sheet_name="meta", ignore_conflict=False, *args, **kwargs
    ):
        """Load 'meta' indicators from file

        Parameters
        ----------
        path : str, :class:`pathlib.Path` or :class:`pandas.ExcelFile`
            A valid path or instance of an xlsx or csv file
        sheet_name : str, optional
            Name of the sheet to be parsed (if xlsx)
        ignore_conflict : bool, optional
            If `True`, values in `path` take precedence over existing `meta`.
            If `False`, raise an error in case of conflicts.
        kwargs
            Passed to :func:`pandas.read_excel` or :func:`pandas.read_csv`
        """
        # load from file
        path = path if isinstance(path, pd.ExcelFile) else Path(path)
        df = read_pandas(path, sheet_name=sheet_name, **kwargs)

        # cast model-scenario column headers to lower-case (if necessary)
        df = df.rename(columns=dict([(i.capitalize(), i) for i in META_IDX]))

        # check that required index columns exist
        missing_cols = [c for c in self.index.names if c not in df.columns]
        if missing_cols:
            raise ValueError(
                f"File {Path(path)} (sheet {sheet_name}) "
                f"missing required index columns {missing_cols}!"
            )

        # set index, filter to relevant scenarios from imported file
        n = len(df)
        df.set_index(self.index.names, inplace=True)
        df = df.loc[self.meta.index.intersection(df.index)]

        # skip import of meta indicators if np
        if not n:
            logger.info(f"No scenarios found in sheet {sheet_name}")
            return

        msg = "Reading meta indicators"
        # indicate if not all scenarios are included in the meta file
        if len(df) < len(self.meta):
            i = len(self.meta)
            msg += f" for {len(df)} out of {i} scenario{s(i)}"

        # indicate if more scenarios exist in meta file than in self
        invalid = n - len(df)
        if invalid:
            msg += f", ignoring {invalid} scenario{s(invalid)} from file"
            logger.warning(msg)
        else:
            logger.info(msg)

        # merge imported meta indicators
        self.meta = merge_meta(df, self.meta, ignore_conflict=ignore_conflict)

    def line_plot(self, *args, **kwargs):
        """Deprecated, please use `IamDataFrame.plot()`"""
        # TODO: deprecated, remove for release >=1.0
        deprecation_warning("Please use `IamDataFrame.plot()`.")
        return self.plot(*args, **kwargs)

    def stack_plot(self, *args, **kwargs):
        """Deprecated, please use `IamDataFrame.plot.stack()`"""
        # TODO: deprecated, remove for release >=1.0
        deprecation_warning("Please use `IamDataFrame.plot.stack()`.")
        return self.plot.stack(*args, **kwargs)

    def bar_plot(self, *args, **kwargs):
        # TODO: deprecated, remove for release >=1.0
        """Deprecated, please use `IamDataFrame.plot.bar()`"""
        deprecation_warning("Please use `plot.bar()`.")
        return self.plot.bar(*args, **kwargs)

    def boxplot(self, *args, **kwargs):
        # TODO: deprecated, remove for release >=1.0
        """Deprecated, please use `IamDataFrame.plot.box()`"""
        deprecation_warning("Please use `IamDataFrame.plot.box()`.")
        return self.plot.box(**kwargs)

    def pie_plot(self, *args, **kwargs):
        # TODO: deprecated, remove for release >=1.0
        """Deprecated, please use `IamDataFrame.plot.pie()`"""
        deprecation_warning("Please use `IamDataFrame.plot.pie()`.")
        return self.plot.pie(*args, **kwargs)

    def scatter(self, *args, **kwargs):
        # TODO: deprecated, remove for release >=1.0
        """Deprecated, please use `IamDataFrame.plot.scatter()`"""
        deprecation_warning("Please use `IamDataFrame.plot.scatter()`.")
        return self.plot.scatter(*args, **kwargs)

    def map_regions(
        self,
        map_col,
        agg=None,
        copy_col=None,
        fname=None,
        region_col=None,
        remove_duplicates=False,
        inplace=False,
    ):
        """Plot regional data for a single model, scenario, variable, and year

        see pyam.plotting.region_plot() for all available options

        Parameters
        ----------
        map_col : str
            The column used to map new regions to. Common examples include
            iso and 5_region.
        agg : str, optional
            Perform a data aggregation. Options include: sum.
        copy_col : str, optional
            Copy the existing region data into a new column for later use.
        fname : str, optional
            Use a non-default region mapping file
        region_col : string, optional
            Use a non-default column name for regions to map from.
        remove_duplicates : bool, optional
            If there are duplicates in the mapping from one regional level to
            another, then remove these duplicates by counting the most common
            mapped value.
            This option is most useful when mapping from high resolution
            (e.g., model regions) to low resolution (e.g., 5_region).
        inplace : bool, optional
            if True, do operation inplace and return None
        """
        fname = fname or run_control()["region_mapping"]["default"]
        mapping = read_pandas(Path(fname)).rename(str.lower, axis="columns")
        map_col = map_col.lower()

        ret = self.copy() if not inplace else self
        _df = ret.data
        columns_orderd = _df.columns

        # merge data
        dfs = []
        for model in self.model:
            df = _df[_df["model"] == model]
            _col = region_col or "{}.REGION".format(model)
            _map = mapping.rename(columns={_col.lower(): "region"})
            _map = _map[["region", map_col]].dropna().drop_duplicates()
            _map = _map[_map["region"].isin(_df["region"])]
            if remove_duplicates and _map["region"].duplicated().any():
                # find duplicates
                where_dup = _map["region"].duplicated(keep=False)
                dups = _map[where_dup]
                logger.warning(
                    """
                Duplicate entries found for the following regions.
                Mapping will occur only for the most common instance.
                {}""".format(
                        dups["region"].unique()
                    )
                )
                # get non duplicates
                _map = _map[~where_dup]
                # order duplicates by the count frequency
                dups = (
                    dups.groupby(["region", map_col])
                    .size()
                    .reset_index(name="count")
                    .sort_values(by="count", ascending=False)
                    .drop("count", axis=1)
                )
                # take top occurance
                dups = dups[~dups["region"].duplicated(keep="first")]
                # combine them back
                _map = pd.concat([_map, dups])
            if copy_col is not None:
                df[copy_col] = df["region"]

            df = (
                df.merge(_map, on="region")
                .drop("region", axis=1)
                .rename(columns={map_col: "region"})
            )
            dfs.append(df)
        df = pd.concat(dfs)

        # perform aggregations
        if agg == "sum":
            df = df.groupby(self._LONG_IDX).sum().reset_index()

        ret.data = (
            df.reindex(columns=columns_orderd)
            .sort_values(SORT_IDX)
            .reset_index(drop=True)
        )
        if not inplace:
            return ret


def _meta_idx(data):
    """Return the 'META_IDX' from data by index"""
    return data[META_IDX].drop_duplicates().set_index(META_IDX).index


def _raise_filter_error(col):
    """Raise an error if not possible to filter by col"""
    raise ValueError(f"Filter by `{col}` not supported!")


def _check_rows(rows, check, in_range=True, return_test="any"):
    """Check all rows to be in/out of a certain range and provide testing on
    return values based on provided conditions

    Parameters
    ----------
    rows : pd.DataFrame
        data rows
    check : dict
        dictionary with possible values of 'up', 'lo', and 'year'
    in_range : bool, optional
        check if values are inside or outside of provided range
    return_test : str, optional
        possible values:
            - 'any': default, return scenarios where check passes for any entry
            - 'all': test if all values match checks, if not, return empty set
    """
    valid_checks = set(["up", "lo", "year"])
    if not set(check.keys()).issubset(valid_checks):
        msg = "Unknown checking type: {}"
        raise ValueError(msg.format(check.keys() - valid_checks))
    if "year" not in check:
        where_idx = set(rows.index)
    else:
        if "time" in rows.index.names:
            _years = rows.index.get_level_values("time").year
        else:
            _years = rows.index.get_level_values("year")
        where_idx = set(rows.index[_years == check["year"]])
        rows = rows.loc[list(where_idx)]

    up_op = rows.values.__le__ if in_range else rows.values.__gt__
    lo_op = rows.values.__ge__ if in_range else rows.values.__lt__

    check_idx = []
    for (bd, op) in [("up", up_op), ("lo", lo_op)]:
        if bd in check:
            check_idx.append(set(rows.index[op(check[bd])]))

    if return_test == "any":
        ret = where_idx & set.union(*check_idx)
    elif return_test == "all":
        ret = where_idx if where_idx == set.intersection(*check_idx) else set()
    else:
        raise ValueError("Unknown return test: {}".format(return_test))
    return ret


def _apply_criteria(df, criteria, **kwargs):
    """Apply criteria individually to every model/scenario instance"""
    idxs = []
    for var, check in criteria.items():
        _df = df[df.index.get_level_values("variable") == var]
        for group in _df.groupby(META_IDX):
            grp_idxs = _check_rows(group[-1], check, **kwargs)
            idxs.append(grp_idxs)
    df = df.loc[itertools.chain(*idxs)]
    return df


def _make_index(df, cols=META_IDX, unique=True):
    """Create an index from the columns/index of a dataframe or series"""

    def _get_col(c):
        try:
            return df.index.get_level_values(c)
        except KeyError:
            return df[c]

    index = list(zip(*[_get_col(col) for col in cols]))
    if unique:
        index = pd.unique(index)
    return pd.MultiIndex.from_tuples(index, names=tuple(cols))


def _empty_iamframe(index):
    """Return an empty IamDataFrame with the correct index columns"""
    return IamDataFrame(pd.DataFrame([], columns=index))


def validate(df, criteria={}, exclude_on_fail=False, **kwargs):
    """Validate scenarios using criteria on timeseries values

    Returns all scenarios which do not match the criteria and prints a log
    message or returns None if all scenarios match the criteria.

    When called with `exclude_on_fail=True`, scenarios in `df` not satisfying
    the criteria will be marked as `exclude=True` (object modified in place).

    Parameters
    ----------
    df : IamDataFrame
    args : passed to :meth:`IamDataFrame.validate`
    kwargs : used for downselecting IamDataFrame
        passed to :meth:`IamDataFrame.filter`
    """
    fdf = df.filter(**kwargs)
    if len(fdf.data) > 0:
        vdf = fdf.validate(criteria=criteria, exclude_on_fail=exclude_on_fail)
        df.meta["exclude"] |= fdf.meta["exclude"]  # update if any excluded
        return vdf


def require_variable(
    df, variable, unit=None, year=None, exclude_on_fail=False, **kwargs
):
    """Check whether all scenarios have a required variable

    Parameters
    ----------
    df : IamDataFrame
    args : passed to :meth:`IamDataFrame.require_variable`
    kwargs : used for downselecting IamDataFrame
        passed to :meth:`IamDataFrame.filter`
    """
    fdf = df.filter(**kwargs)
    if len(fdf.data) > 0:
        vdf = fdf.require_variable(
            variable=variable, unit=unit, year=year, exclude_on_fail=exclude_on_fail
        )
        df.meta["exclude"] |= fdf.meta["exclude"]  # update if any excluded
        return vdf


def categorize(
    df, name, value, criteria, color=None, marker=None, linestyle=None, **kwargs
):
    """Assign scenarios to a category according to specific criteria
    or display the category assignment

    Parameters
    ----------
    df : IamDataFrame
    args : passed to :meth:`IamDataFrame.categorize`
    kwargs : used for downselecting IamDataFrame
        passed to :meth:`IamDataFrame.filter`
    """
    fdf = df.filter(**kwargs)
    fdf.categorize(
        name=name,
        value=value,
        criteria=criteria,
        color=color,
        marker=marker,
        linestyle=linestyle,
    )

    # update meta indicators
    if name in df.meta:
        df.meta[name].update(fdf.meta[name])
    else:
        df.meta[name] = fdf.meta[name]


def check_aggregate(
    df, variable, components=None, exclude_on_fail=False, multiplier=1, **kwargs
):
    """Check whether the timeseries values match the aggregation
    of sub-categories

    Parameters
    ----------
    df : IamDataFrame
    args : passed to :meth:`IamDataFrame.check_aggregate`
    kwargs : used for downselecting IamDataFrame
        passed to :meth:`IamDataFrame.filter`
    """
    fdf = df.filter(**kwargs)
    if len(fdf.data) > 0:
        vdf = fdf.check_aggregate(
            variable=variable,
            components=components,
            exclude_on_fail=exclude_on_fail,
            multiplier=multiplier,
        )
        df.meta["exclude"] |= fdf.meta["exclude"]  # update if any excluded
        return vdf


def filter_by_meta(data, df, join_meta=False, **kwargs):
    """Filter by and join meta columns from an IamDataFrame to a pd.DataFrame

    Parameters
    ----------
    data : pandas.DataFrame
        :class:`pandas.DataFrame` to which meta columns are to be joined,
        index or columns must include `['model', 'scenario']`
    df : IamDataFrame
        IamDataFrame from which meta columns are filtered and joined (optional)
    join_meta : bool, default False
        join selected columns from `df.meta` on `data`
    kwargs
        meta columns to be filtered/joined, where `col=...` applies filters
        with the given arguments (using :meth:`utils.pattern_match`).
        Using `col=None` joins the column without filtering (setting col
        to nan if `(model, scenario)` not in `df.meta.index`)
    """
    if not set(META_IDX).issubset(data.index.names + list(data.columns)):
        raise ValueError("Missing required index dimensions or columns!")

    meta = pd.DataFrame(df.meta[list(set(kwargs) - set(META_IDX))].copy())

    # filter meta by columns
    keep = np.array([True] * len(meta))
    apply_filter = False
    for col, values in kwargs.items():
        if col in META_IDX and values is not None:
            _col = meta.index.get_level_values(0 if col == "model" else 1)
            keep &= pattern_match(_col, values, has_nan=False)
            apply_filter = True
        elif values is not None:
            keep &= pattern_match(meta[col], values)
        apply_filter |= values is not None
    meta = meta[keep]

    # set the data index to META_IDX and apply filtered meta index
    idx = list(data.index.names) if not data.index.names == [None] else None
    data = data.reset_index().set_index(META_IDX)
    meta = meta.loc[meta.index.intersection(data.index.drop_duplicates())]
    meta.index.names = META_IDX
    if apply_filter:
        data = data.loc[meta.index]
    data.index.names = META_IDX

    # join meta (optional), reset index to format as input arg
    data = data.join(meta) if join_meta else data
    data = data.reset_index().set_index(idx or "index")
    if idx is None:
        data.index.name = None

    return data


def compare(
    left, right, left_label="left", right_label="right", drop_close=True, **kwargs
):
    """Compare the data in two IamDataFrames and return a pandas.DataFrame

    Parameters
    ----------
    left, right : IamDataFrames
        two :class:`IamDataFrame` instances to be compared
    left_label, right_label : str, default `left`, `right`
        column names of the returned :class:`pandas.DataFrame`
    drop_close : bool, optional
        remove all data where `left` and `right` are close
    kwargs : arguments for comparison of values
        passed to :func:`numpy.isclose`
    """
<<<<<<< HEAD
    return _compare(left, right, left_label, right_label, drop_close=True, **kwargs)
=======
    ret = pd.concat(
        {
            left_label: left.data.set_index(left._LONG_IDX),
            right_label: right.data.set_index(right._LONG_IDX),
        },
        axis=1,
    )
    ret.columns = ret.columns.droplevel(1)
    if drop_close:
        ret = ret[~np.isclose(ret[left_label], ret[right_label], **kwargs)]
    return ret
>>>>>>> 8d8aa6bd


def concat(dfs, ignore_meta_conflict=False, **kwargs):
    """Concatenate a series of IamDataFrame-like objects

    Parameters
    ----------
    dfs : iterable of IamDataFrames
        A list of objects castable to :class:`IamDataFrame`
    ignore_meta_conflict : bool, default False
        If False, raise an error if any meta columns present in `dfs` are not identical.
        If True, values in earlier elements of `dfs` take precendence.
    kwargs
        Passed to :class:`IamDataFrame(other, **kwargs) <IamDataFrame>`
        for any item of `dfs` which isn't already an IamDataFrame.

    Returns
    -------
    IamDataFrame

    Raises
    ------
    TypeError
        If `dfs` is not a list.
    ValueError
        If time domain or other timeseries data index dimension don't match.
    """
    if not islistable(dfs) or isinstance(dfs, pd.DataFrame):
        raise TypeError(
            f"First argument must be an iterable, "
            f"you passed an object of type '{dfs.__class__.__name__}'!"
        )

    dfs = list(dfs)

    if len(dfs) < 1:
        raise ValueError("No objects to concatenate")

    # cast to IamDataFrame if necessary
    def as_iamdataframe(df):
        return df if isinstance(df, IamDataFrame) else IamDataFrame(df, **kwargs)

    df = as_iamdataframe(dfs[0])
    ret_data, ret_meta = [df._data], df.meta
    index, time_col = df._data.index.names, df.time_col

    for df in dfs[1:]:
        # skip merging meta if element is a pd.DataFrame
        _meta_merge = not isinstance(df, pd.DataFrame)
        df = as_iamdataframe(df)

        if df.time_col != time_col:
            raise ValueError("Items have incompatible time format ('year' vs. 'time')!")

        if df._data.index.names != index:
            raise ValueError(
                "Items have incompatible timeseries data index dimensions!"
            )

        ret_data.append(df._data)
        if _meta_merge:
            ret_meta = merge_meta(ret_meta, df.meta, ignore_meta_conflict)

    # return as new IamDataFrame, this will verify integrity as part of `__init__()`
    return IamDataFrame(pd.concat(ret_data, verify_integrity=False), meta=ret_meta)


def read_datapackage(path, data="data", meta="meta"):
    """Read timeseries data and meta-indicators from frictionless Data Package

    Parameters
    ----------
    path : string or path object
        any valid string path or :class:`pathlib.Path`, |br|
        passed to :class:`datapackage.Package` (|datapackage.Package.docs|)
    data : str, optional
        resource containing timeseries data in IAMC-compatible format
    meta : str, optional
        (optional) resource containing a table of categorization and
        quantitative indicators
    """
    if not HAS_DATAPACKAGE:  # pragma: no cover
        raise ImportError("Required package `datapackage` not found!")

    package = Package(path)

    def _get_column_names(x):
        return [i["name"] for i in x.descriptor["schema"]["fields"]]

    # read `data` table
    resource_data = package.get_resource(data)
    _data = pd.DataFrame(resource_data.read())
    _data.columns = _get_column_names(resource_data)
    df = IamDataFrame(_data)

    # read `meta` table
    if meta in package.resource_names:
        resource_meta = package.get_resource(meta)
        _meta = pd.DataFrame(resource_meta.read())
        _meta.columns = _get_column_names(resource_meta)
        df.meta = _meta.set_index(META_IDX)

    return df<|MERGE_RESOLUTION|>--- conflicted
+++ resolved
@@ -2654,21 +2654,7 @@
     kwargs : arguments for comparison of values
         passed to :func:`numpy.isclose`
     """
-<<<<<<< HEAD
     return _compare(left, right, left_label, right_label, drop_close=True, **kwargs)
-=======
-    ret = pd.concat(
-        {
-            left_label: left.data.set_index(left._LONG_IDX),
-            right_label: right.data.set_index(right._LONG_IDX),
-        },
-        axis=1,
-    )
-    ret.columns = ret.columns.droplevel(1)
-    if drop_close:
-        ret = ret[~np.isclose(ret[left_label], ret[right_label], **kwargs)]
-    return ret
->>>>>>> 8d8aa6bd
 
 
 def concat(dfs, ignore_meta_conflict=False, **kwargs):
