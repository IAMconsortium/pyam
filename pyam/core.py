import copy
import importlib
import itertools
import logging
import os
import sys

import numpy as np
import pandas as pd

from pathlib import Path
from tempfile import TemporaryDirectory

try:
    from datapackage import Package
    HAS_DATAPACKAGE = True
except ImportError:
    HAS_DATAPACKAGE = False

try:
    import ixmp
    has_ix = True
except ImportError:
    has_ix = False

from pyam import plotting
from pyam.logging import deprecation_warning
from pyam.run_control import run_control
from pyam.utils import (
    write_sheet,
    read_file,
    read_pandas,
    format_data,
    sort_data,
    to_int,
    find_depth,
    pattern_match,
    years_match,
    month_match,
    hour_match,
    day_match,
    datetime_match,
    isstr,
    islistable,
    META_IDX,
    YEAR_IDX,
    IAMC_IDX,
    SORT_IDX
)
from pyam.read_ixmp import read_ix
from pyam.timeseries import fill_series
from pyam._aggregate import _aggregate, _aggregate_region, _group_and_agg

logger = logging.getLogger(__name__)


class IamDataFrame(object):
    """This class is a wrapper for timeseries data following the IAMC format.
    It provides a number of diagnostic features (including validation of data,
    completeness of variables provided) as well as visualization
    and plotting tools.

    Parameters
    ----------
    data: ixmp.TimeSeries, ixmp.Scenario, pd.DataFrame or data file
        an instance of an TimeSeries or Scenario (requires `ixmp`),
        or pd.DataFrame or data file with IAMC-format data columns.
        A pd.DataFrame can have the required data as columns or index.
        Support is provided additionally for R-style data columns for years,
        like "X2015", etc.
    kwargs:
        if `value=col`, melt `col` to `value` and use `col` name as `variable`;
        else, mapping of columns required for an `IamDataFrame` to:
        - one column in `df`
        - multiple columns, which will be concatenated by pipe
        - a string to be used as value for this column

    Notes
    -----
    When initializing an :class:`IamDataFrame` from an :code:`xlsx` file,
    :class:`pyam` will per default look for the sheets 'data' and 'meta' to
    populate the respective tables. Custom sheet names can be specified with
    the kwargs :code:`sheet_name` (:code:`data`) and :code:`meta_sheet_name`
    (:code:`meta`). Calling the class with :code:`meta_sheet_name=False` will
    skip the import of the :code:`meta` table.
    """

    def __init__(self, data, **kwargs):
        """Initialize an instance of an IamDataFrame"""
        # import data from pd.DataFrame or read from source
        if isinstance(data, pd.DataFrame) or isinstance(data, pd.Series):
            _data = format_data(data.copy(), **kwargs)
        elif has_ix and isinstance(data, ixmp.TimeSeries):
            _data = read_ix(data, **kwargs)
        else:
            _data = read_file(data, **kwargs)

        self.data, self.time_col, self.extra_cols = _data
        # cast time_col to desired format
        if self.time_col == 'year':
            self._format_year_col()
        elif self.time_col == 'time':
            self._format_datetime_col()

        self._LONG_IDX = IAMC_IDX + [self.time_col] + self.extra_cols

        # define `meta` dataframe for categorization & quantitative indicators
        self.meta = self.data[META_IDX].drop_duplicates().set_index(META_IDX)
        self.reset_exclude()

        # if initializing from xlsx, try to load `meta` table from file
        meta_sheet = kwargs.get('meta_sheet_name', 'meta')
        if isstr(data) and data.endswith('.xlsx') and meta_sheet is not False\
                and meta_sheet in pd.ExcelFile(data).sheet_names:
            self.load_meta(data, sheet_name=meta_sheet)

        # execute user-defined code
        if 'exec' in run_control():
            self._execute_run_control()

    def _format_year_col(self):
        self.data['year'] = to_int(pd.to_numeric(self.data['year']))

    def _format_datetime_col(self):
        self.data['time'] = pd.to_datetime(self.data['time'])

    def __getitem__(self, key):
        _key_check = [key] if isstr(key) else key
        if set(_key_check).issubset(self.meta.columns):
            return self.meta.__getitem__(key)
        else:
            return self.data.__getitem__(key)

    def __setitem__(self, key, value):
        _key_check = [key] if isstr(key) else key
        if set(_key_check).issubset(self.meta.columns):
            return self.meta.__setitem__(key, value)
        else:
            return self.data.__setitem__(key, value)

    def __len__(self):
        return self.data.__len__()

    def _execute_run_control(self):
        for module_block in run_control()['exec']:
            fname = module_block['file']
            functions = module_block['functions']

            dirname = os.path.dirname(fname)
            if dirname:
                sys.path.append(dirname)

            module = os.path.basename(fname).split('.')[0]
            mod = importlib.import_module(module)
            for func in functions:
                f = getattr(mod, func)
                f(self)

    def copy(self):
        """Make a deepcopy of this object

        Documentation about deepcopy is available
        `here <https://docs.python.org/2/library/copy.html#copy.deepcopy>`_
        """
        return copy.deepcopy(self)

    def head(self, *args, **kwargs):
        """Identical to pd.DataFrame.head() operating on data"""
        return self.data.head(*args, **kwargs)

    def tail(self, *args, **kwargs):
        """Identical to pd.DataFrame.tail() operating on data"""
        return self.data.tail(*args, **kwargs)

    @property
    def empty(self):
        """Indicator whether this object is empty"""
        return self.data.empty

    def equals(self, other):
        """Test if two objects contain the same data and meta indicators

        This function allows two IamdDataFrame instances to be compared against
        each other to see if they have the same timeseries data and meta
        indicators. NaNs in the same location of the meta table are considered
        equal.

        Parameters
        ----------
        other: IamDataFrame
            The other IamDataFrame to be compared with the first.
        """
        if not isinstance(other, IamDataFrame):
            raise ValueError('`other` is not an `IamDataFrame` instance')

        if compare(self, other).empty and self.meta.equals(other.meta):
            return True
        else:
            return False

    def models(self):
        """Get a list of models"""
        return pd.Series(self.meta.index.levels[0])

    def scenarios(self):
        """Get a list of scenarios"""
        return pd.Series(self.meta.index.levels[1])

    def regions(self):
        """Get a list of regions"""
        return pd.Series(self.data['region'].unique(), name='region')

    def variables(self, include_units=False):
        """Get a list of variables

        Parameters
        ----------
        include_units: boolean, default False
            include the units
        """
        if include_units:
            return self.data[['variable', 'unit']].drop_duplicates()\
                .reset_index(drop=True).sort_values('variable')
        else:
            return pd.Series(self.data.variable.unique(), name='variable')

    def append(self, other, ignore_meta_conflict=False, inplace=False,
               **kwargs):
        """Append any castable object to this IamDataFrame.

        Columns in `other.meta` that are not in `self.meta` are always merged,
        duplicate region-variable-unit-year rows raise a ValueError.

        Parameters
        ----------
        other: pyam.IamDataFrame, ixmp.TimeSeries, ixmp.Scenario,
        pd.DataFrame or data file
            An IamDataFrame, TimeSeries or Scenario (requires `ixmp`),
            pandas.DataFrame or data file with IAMC-format data columns
        ignore_meta_conflict : bool, default False
            If False and `other` is an IamDataFrame, raise an error if
            any meta columns present in `self` and `other` are not identical.
        inplace : bool, default False
            If True, do operation inplace and return None
        kwargs are passed through to `IamDataFrame(other, **kwargs)`
        """
        if not isinstance(other, IamDataFrame):
            other = IamDataFrame(other, **kwargs)
            ignore_meta_conflict = True

        if self.time_col is not other.time_col:
            raise ValueError('incompatible time format (years vs. datetime)!')

        ret = copy.deepcopy(self) if not inplace else self

        diff = other.meta.index.difference(ret.meta.index)
        intersect = other.meta.index.intersection(ret.meta.index)

        # merge other.meta columns not in self.meta for existing scenarios
        if not intersect.empty:
            # if not ignored, check that overlapping meta dataframes are equal
            if not ignore_meta_conflict:
                cols = [i for i in other.meta.columns if i in ret.meta.columns]
                if not ret.meta.loc[intersect, cols].equals(
                        other.meta.loc[intersect, cols]):
                    conflict_idx = (
                        pd.concat([ret.meta.loc[intersect, cols],
                                   other.meta.loc[intersect, cols]]
                                  ).drop_duplicates()
                        .index.drop_duplicates()
                    )
                    msg = 'conflict in `meta` for scenarios {}'.format(
                        [i for i in pd.DataFrame(index=conflict_idx).index])
                    raise ValueError(msg)

            cols = [i for i in other.meta.columns if i not in ret.meta.columns]
            _meta = other.meta.loc[intersect, cols]
            ret.meta = ret.meta.merge(_meta, how='outer',
                                      left_index=True, right_index=True)

        # join other.meta for new scenarios
        if not diff.empty:
            # sorting not supported by ` pd.append()`  prior to version 23
            sort_kwarg = {} if int(pd.__version__.split('.')[1]) < 23 \
                else dict(sort=False)
            ret.meta = ret.meta.append(other.meta.loc[diff, :], **sort_kwarg)

        # append other.data (verify integrity for no duplicates)
        _data = ret.data.set_index(sorted(ret._LONG_IDX)).append(
            other.data.set_index(sorted(other._LONG_IDX)),
            verify_integrity=True)

        # merge extra columns in `data` and set `LONG_IDX`
        ret.extra_cols += [i for i in other.extra_cols
                           if i not in ret.extra_cols]
        ret._LONG_IDX = IAMC_IDX + [ret.time_col] + ret.extra_cols
        ret.data = sort_data(_data.reset_index(), ret._LONG_IDX)

        if not inplace:
            return ret

    def pivot_table(self, index, columns, values='value',
                    aggfunc='count', fill_value=None, style=None):
        """Returns a pivot table

        Parameters
        ----------
        index: str or list of strings
            rows for Pivot table
        columns: str or list of strings
            columns for Pivot table
        values: str, default 'value'
            dataframe column to aggregate or count
        aggfunc: str or function, default 'count'
            function used for aggregation,
            accepts 'count', 'mean', and 'sum'
        fill_value: scalar, default None
            value to replace missing values with
        style: str, default None
            output style for pivot table formatting
            accepts 'highlight_not_max', 'heatmap'
        """
        index = [index] if isstr(index) else index
        columns = [columns] if isstr(columns) else columns

        df = self.data

        # allow 'aggfunc' to be passed as string for easier user interface
        if isstr(aggfunc):
            if aggfunc == 'count':
                df = self.data.groupby(index + columns, as_index=False).count()
                fill_value = 0
            elif aggfunc == 'mean':
                df = self.data.groupby(index + columns, as_index=False).mean()\
                    .round(2)
                aggfunc = np.sum
                fill_value = 0 if style == 'heatmap' else ""
            elif aggfunc == 'sum':
                aggfunc = np.sum
                fill_value = 0 if style == 'heatmap' else ""

        df = df.pivot_table(values=values, index=index, columns=columns,
                            aggfunc=aggfunc, fill_value=fill_value)
        return df

    def interpolate(self, time):
        """Interpolate missing values in timeseries (linear interpolation)

        Parameters
        ----------
        time: int, datetime
             Time or year to be interpolated. This must match the
             date-time/year style of self.
        """
        df = self.pivot_table(index=IAMC_IDX, columns=[self.time_col],
                              values='value', aggfunc=np.sum)
        # drop time-rows where values are already defined
        if time in df.columns:
            df = df[np.isnan(df[time])]
        if self.time_col == "year":
            if not isinstance(time, int):
<<<<<<< HEAD
                raise ValueError(
                    "the year value, {} is not an integer".format(time)
                )
=======
                raise ValueError("the `time` argument `{}` is not an integer".format(time))
>>>>>>> ade3dbad
            fill_values = df.apply(fill_series, raw=False, axis=1, time=time)
        else:
            fill_values = df.apply(fill_series, raw=False, axis=1, time=time)
        fill_values = fill_values.dropna().reset_index()
        fill_values = fill_values.rename(columns={0: "value"})
        fill_values[self.time_col] = time
        self.data = self.data.append(fill_values, ignore_index=True)

    def swap_time_for_year(self, inplace=False):
        """Convert the `time` column to `year`.

        Parameters
        ----------
        inplace: bool, default False
            if True, do operation inplace and return None

        Raises
        ------
        ValueError
            "time" is not a column of `self.data`
        """
        if "time" not in self.data:
            raise ValueError("time column must be datetime to use this method")

        ret = self.copy() if not inplace else self

        ret.data["year"] = ret.data["time"].apply(lambda x: x.year)
        ret.data = ret.data.drop("time", axis="columns")
        ret._LONG_IDX = [v if v != "time" else "year" for v in ret._LONG_IDX]

        if any(ret.data[ret._LONG_IDX].duplicated()):
            error_msg = ('swapping time for year will result in duplicate '
                         'rows in `data`!')
            raise ValueError(error_msg)

        if not inplace:
            return ret

    def as_pandas(self, with_metadata=False):
        """Return this as a pd.DataFrame

        Parameters
        ----------
        with_metadata : bool, default False or dict
           if True, join data with all meta columns; if a dict, discover
           meaningful meta columns from values (in key-value)
        """
        if with_metadata:
            cols = self._discover_meta_cols(**with_metadata) \
                if isinstance(with_metadata, dict) else self.meta.columns
            return (
                self.data
                .set_index(META_IDX)
                .join(self.meta[cols])
                .reset_index()
            )
        else:
            return self.data.copy()

    def _discover_meta_cols(self, **kwargs):
        """Return the subset of `kwargs` values (not keys!) matching
        a `meta` column name"""
        cols = set(['exclude'])
        for arg, value in kwargs.items():
            if isstr(value) and value in self.meta.columns:
                cols.add(value)
        return list(cols)

    def timeseries(self, iamc_index=False):
        """Returns a pd.DataFrame in wide format (years or datetime as columns)

        Parameters
        ----------
        iamc_index: bool, default False
            if True, use `['model', 'scenario', 'region', 'variable', 'unit']`;
            else, use all `data` columns

        Raises
        ------
        ValueError
            ``IamDataFrame`` is empty
        ValueError
            reducing to IAMC-index yields an index with duplicates
        """
        if self.empty:
            raise ValueError('this `IamDataFrame` is empty')

        index = IAMC_IDX if iamc_index else IAMC_IDX + self.extra_cols
        df = (
            self.data
            .pivot_table(index=index, columns=self.time_col)
            .value  # column name
            .rename_axis(None, axis=1)
        )
        if df.index.has_duplicates:
            raise ValueError('timeseries object has duplicates in index ',
                             'use `iamc_index=False`')
        return df

    def reset_exclude(self):
        """Reset exclusion assignment for all scenarios to `exclude: False`"""
        self.meta['exclude'] = False

    def set_meta(self, meta, name=None, index=None):
        """Add metadata indicators as pd.Series, list or value (int/float/str)

        Parameters
        ----------
        meta: pd.Series, list, int, float or str
            column to be added to metadata
            (by `['model', 'scenario']` index if possible)
        name: str, optional
            meta column name (defaults to meta pd.Series.name);
            either a meta.name or the name kwarg must be defined
        index: pyam.IamDataFrame, pd.DataFrame or pd.MultiIndex, optional
            index to be used for setting meta column (`['model', 'scenario']`)
        """
        # check that name is valid and doesn't conflict with data columns
        if (name or (hasattr(meta, 'name') and meta.name)) in [None, False]:
            raise ValueError('Must pass a name or use a named pd.Series')
        name = name or meta.name
        if name in self.data.columns:
            raise ValueError('`{}` already exists in `data`!'.format(name))

        # check if meta has a valid index and use it for further workflow
        if hasattr(meta, 'index') and hasattr(meta.index, 'names') \
                and set(META_IDX).issubset(meta.index.names):
            index = meta.index

        # if no valid index is provided, add meta as new column `name` and exit
        if index is None:
            self.meta[name] = list(meta) if islistable(meta) else meta
            return  # EXIT FUNCTION

        # use meta.index if index arg is an IamDataFrame
        if isinstance(index, IamDataFrame):
            index = index.meta.index
        # turn dataframe to index if index arg is a DataFrame
        if isinstance(index, pd.DataFrame):
            index = index.set_index(META_IDX).index
        if not isinstance(index, pd.MultiIndex):
            raise ValueError('index cannot be coerced to pd.MultiIndex')

        # raise error if index is not unique
        if index.duplicated().any():
            raise ValueError("non-unique ['model', 'scenario'] index!")

        # create pd.Series from meta, index and name if provided
        meta = pd.Series(data=meta, index=index, name=name)

        # reduce index dimensions to model-scenario only
        meta = (
            meta
            .reset_index()
            .reindex(columns=META_IDX + [name])
            .set_index(META_IDX)
        )

        # check if trying to add model-scenario index not existing in self
        diff = meta.index.difference(self.meta.index)
        if not diff.empty:
            error = "adding metadata for non-existing scenarios '{}'!"
            raise ValueError(error.format(diff))

        self._new_meta_column(name)
        self.meta[name] = meta[name].combine_first(self.meta[name])

    def set_meta_from_data(self, name, method=None, column='value', **kwargs):
        """Add metadata indicators from downselected timeseries `data` of self

        Parameters
        ----------
        name: str
            meta column name
        method: function, optional
            method for aggregation, required if downselected data do not yield
            unique values (e.g., `numpy.max()`)
        column: str, optional
            the column from `data` to be used to derive the indicator
        kwargs: passed to :meth:`IamDataFrame.filter()` for downselected `data`
        """
        _data = self.filter(**kwargs).data
        if method is None:
            meta = _data.set_index(META_IDX)[column]
        else:
            meta = _data.groupby(META_IDX)[column].apply(method)
        self.set_meta(meta, name)

    def categorize(self, name, value, criteria,
                   color=None, marker=None, linestyle=None):
        """Assign scenarios to a category according to specific criteria
        or display the category assignment

        Parameters
        ----------
        name: str
            category column name
        value: str
            category identifier
        criteria: dict
            dictionary with variables mapped to applicable checks
            ('up' and 'lo' for respective bounds, 'year' for years - optional)
        color: str
            assign a color to this category for plotting
        marker: str
            assign a marker to this category for plotting
        linestyle: str
            assign a linestyle to this category for plotting
        """
        # add plotting run control
        for kind, arg in [('color', color), ('marker', marker),
                          ('linestyle', linestyle)]:
            if arg:
                run_control().update({kind: {name: {value: arg}}})

        # find all data that matches categorization
        rows = _apply_criteria(self.data, criteria,
                               in_range=True, return_test='all')
        idx = _meta_idx(rows)

        if len(idx) == 0:
            logger.info("No scenarios satisfy the criteria")
            return  # EXIT FUNCTION

        # update metadata dataframe
        self._new_meta_column(name)
        self.meta.loc[idx, name] = value
        msg = '{} scenario{} categorized as `{}: {}`'
        logger.info(msg.format(len(idx), '' if len(idx) == 1 else 's',
                                 name, value))

    def _new_meta_column(self, name):
        """Add a column to meta if it doesn't exist, set to value `np.nan`"""
        if name is None:
            raise ValueError('cannot add a meta column `{}`'.format(name))
        if name not in self.meta:
            self.meta[name] = np.nan

    def require_variable(self, variable, unit=None, year=None,
                         exclude_on_fail=False):
        """Check whether all scenarios have a required variable

        Parameters
        ----------
        variable: str
            required variable
        unit: str, default None
            name of unit (optional)
        year: int or list, default None
            years (optional)
        exclude_on_fail: bool, default False
            flag scenarios missing the required variables as `exclude: True`
        """
        criteria = {'variable': variable}
        if unit:
            criteria.update({'unit': unit})
        if year:
            criteria.update({'year': year})

        keep = self._apply_filters(**criteria)
        idx = self.meta.index.difference(_meta_idx(self.data[keep]))

        n = len(idx)
        if n == 0:
            logger.info('All scenarios have the required variable `{}`'
                          .format(variable))
            return

        msg = '{} scenario does not include required variable `{}`' if n == 1 \
            else '{} scenarios do not include required variable `{}`'

        if exclude_on_fail:
            self.meta.loc[idx, 'exclude'] = True
            msg += ', marked as `exclude: True` in metadata'

        logger.info(msg.format(n, variable))
        return pd.DataFrame(index=idx).reset_index()

    def validate(self, criteria={}, exclude_on_fail=False):
        """Validate scenarios using criteria on timeseries values

        Returns all scenarios which do not match the criteria and prints a log
        message or returns None if all scenarios match the criteria.

        When called with `exclude_on_fail=True`, scenarios in the object not
        satisfying the criteria will be marked as `exclude=True`.

        Parameters
        ----------
        criteria: dict
           dictionary with variable keys and check values
            ('up' and 'lo' for respective bounds, 'year' for years)
        exclude_on_fail: bool, default False
            flag scenarios failing validation as `exclude: True`
        """
        df = _apply_criteria(self.data, criteria, in_range=False)

        if not df.empty:
            msg = '{} of {} data points do not satisfy the criteria'
            logger.info(msg.format(len(df), len(self.data)))

            if exclude_on_fail and len(df) > 0:
                self._exclude_on_fail(df)

            return df

    def rename(self, mapping=None, inplace=False, append=False,
               check_duplicates=True, **kwargs):
        """Rename and aggregate column entries using `groupby.sum()` on values.
        When renaming models or scenarios, the uniqueness of the index must be
        maintained, and the function will raise an error otherwise.

        Renaming is only applied to any data where a filter matches for all
        columns given in `mapping`. Renaming can only be applied to the `model`
        and `scenario` columns or to other data columns simultaneously.

        Parameters
        ----------
        mapping: dict or kwargs
            mapping of column name to rename-dictionary of that column
            >> {<column_name>: {<current_name_1>: <target_name_1>,
            >>                  <current_name_2>: <target_name_2>}}
            or kwargs as `column_name={<current_name_1>: <target_name_1>, ...}`
        inplace: bool, default False
            if True, do operation inplace and return None
        append: bool, default False
            append renamed timeseries to self; else, return new `IamDataFrame`
        check_duplicates: bool, default True
            check whether conflict between existing and renamed data exists.
            If True, raise ValueError; if False, rename and merge
            with `groupby().sum()`.
        """
        # combine `mapping` arg and mapping kwargs, ensure no rename conflicts
        mapping = mapping or {}
        duplicate = set(mapping).intersection(kwargs)
        if duplicate:
            msg = 'conflicting rename args for columns `{}`'.format(duplicate)
            raise ValueError(msg)
        mapping.update(kwargs)

        # determine columns that are not `model` or `scenario`
        data_cols = set(self._LONG_IDX) - set(META_IDX)

        # changing index and data columns can cause model-scenario mismatch
        if any(i in mapping for i in META_IDX)\
                and any(i in mapping for i in data_cols):
            msg = 'Renaming index and data cols simultaneously not supported!'
            raise ValueError(msg)

        # translate rename mapping to `filter()` arguments
        filters = {col: _from.keys() for col, _from in mapping.items()}

        # if append is True, downselect and append renamed data
        if append:
            df = self.filter(**filters)
            # note that `append(other, inplace=True)` returns None
            return self.append(df.rename(mapping), inplace=inplace)

        # if append is False, iterate over rename mapping and do groupby
        ret = copy.deepcopy(self) if not inplace else self

        # renaming is only applied where a filter matches for all given columns
        rows = ret._apply_filters(**filters)
        idx = ret.meta.index.isin(_make_index(ret.data[rows]))

        # if `check_duplicates`, do the rename on a copy until after the check
        _data = ret.data.copy() if check_duplicates else ret.data

        # apply renaming changes
        for col, _mapping in mapping.items():
            if col in META_IDX:
                _index = pd.DataFrame(index=ret.meta.index).reset_index()
                _index.loc[idx, col] = _index.loc[idx, col].replace(_mapping)
                if _index.duplicated().any():
                    raise ValueError('Renaming to non-unique `{}` index!'
                                     .format(col))
                ret.meta.index = _index.set_index(META_IDX).index
            elif col not in data_cols:
                raise ValueError('Renaming by `{}` not supported!'.format(col))
            _data.loc[rows, col] = _data.loc[rows, col].replace(_mapping)

        # check if duplicates exist between the renamed and not-renamed data
        if check_duplicates:
            merged = (
                _data.loc[rows, self._LONG_IDX].drop_duplicates().append(
                    _data.loc[~rows, self._LONG_IDX].drop_duplicates())
            )
            if any(merged.duplicated()):
                msg = 'Duplicated rows between original and renamed data!\n{}'
                conflict_rows = merged.loc[merged.duplicated(), self._LONG_IDX]
                raise ValueError(msg.format(conflict_rows.drop_duplicates()))

        # merge using `groupby().sum()`
        ret.data = _data.groupby(ret._LONG_IDX).sum().reset_index()

        if not inplace:
            return ret

    def convert_unit(self, conversion_mapping, inplace=False):
        """Converts units based on provided unit conversion factors

        Parameters
        ----------
        conversion_mapping: dict
            for each unit for which a conversion should be carried out,
            provide current unit and target unit and conversion factor
            {<current unit>: [<target unit>, <conversion factor>]}
        inplace: bool, default False
            if True, do operation inplace and return None
        """
        ret = copy.deepcopy(self) if not inplace else self
        for current_unit, (new_unit, factor) in conversion_mapping.items():
            factor = pd.to_numeric(factor)
            where = ret.data['unit'] == current_unit
            ret.data.loc[where, 'value'] *= factor
            ret.data.loc[where, 'unit'] = new_unit
        if not inplace:
            return ret

    def normalize(self, inplace=False, **kwargs):
        """Normalize data to a specific data point

        Currently only supports normalizing to a specific time.

        Parameters
        ----------
        inplace: bool, default False
            if True, do operation inplace and return None
        kwargs: the values on which to normalize (e.g., `year=2005`)
        """
        if len(kwargs) > 1 or self.time_col not in kwargs:
            raise ValueError('Only time(year)-based normalization supported')
        ret = copy.deepcopy(self) if not inplace else self
        df = ret.data
        # change all below if supporting more in the future
        cols = self.time_col
        value = kwargs[self.time_col]
        x = df.set_index(IAMC_IDX)
        x['value'] /= x[x[cols] == value]['value']
        ret.data = x.reset_index()
        if not inplace:
            return ret

    def aggregate(self, variable, components=None, method='sum', append=False):
        """Aggregate timeseries components or sub-categories within each region

        Parameters
        ----------
        variable: str or list of str
            variable(s) for which the aggregate will be computed
        components: list of str, default None
            list of variables, defaults to all sub-categories of `variable`
        method: func or str, default 'sum'
            method to use for aggregation, e.g. np.mean, np.sum, 'min', 'max'
        append: bool, default False
            append the aggregate timeseries to `self` and return None,
            else return aggregate timeseries
        """
        _df = _aggregate(self, variable, components=components, method=method)

        # return None if there is nothing to aggregate
        if _df is None:
            return None

        # else, append to `self` or return as `IamDataFrame`
        if append is True:
            self.append(_df, inplace=True)
        else:
            return IamDataFrame(_df)

    def check_aggregate(self, variable, components=None, method='sum',
                        exclude_on_fail=False, multiplier=1, **kwargs):
        """Check whether a timeseries matches the aggregation of its components

        Parameters
        ----------
        variable: str or list of str
            variable(s) checked for matching aggregation of sub-categories
        components: list of str, default None
            list of variables, defaults to all sub-categories of `variable`
        method: func or str, default 'sum'
            method to use for aggregation, e.g. np.mean, np.sum, 'min', 'max'
        exclude_on_fail: boolean, default False
            flag scenarios failing validation as `exclude: True`
        multiplier: number, default 1
            factor when comparing variable and sum of components
        kwargs: passed to `np.isclose()`
        """
        # compute aggregate from components, return None if no components
        df_components = _aggregate(self, variable, components, method)
        if df_components is None:
            return

        # filter and groupby data, use `pd.Series.align` for matching index
        rows = self._apply_filters(variable=variable)
        df_var, df_components = (
            _group_and_agg(self.data[rows], [], method)
            .align(df_components)
        )

        # use `np.isclose` for checking match
        rows = ~np.isclose(df_var, multiplier * df_components, **kwargs)

        # if aggregate and components don't match, return inconsistent data
        if sum(rows):
            msg = '`{}` - {} of {} rows are not aggregates of components'
            logger.info(msg.format(variable, sum(rows), len(df_var)))

            if exclude_on_fail:
                self._exclude_on_fail(_meta_idx(df_var[rows].reset_index()))

            return pd.concat([df_var[rows], df_components[rows]], axis=1,
                             keys=(['variable', 'components']))

    def aggregate_region(self, variable, region='World', subregions=None,
                         components=False, method='sum', weight=None,
                         append=False):
        """Aggregate a timeseries over a number of subregions

        This function allows to add variable sub-categories that are only
        defined at the  `region` level by setting `components=True`

        Parameters
        ----------
        variable: str or list of str
            variable(s) to be aggregated
        region: str, default 'World'
            region to which data will be aggregated
        subregions: list of str
            list of subregions, defaults to all regions other than `region`
        components: bool or list of str, default False
            variables at the `region` level to be included in the aggregation
            (ignored if False); if `True`, use all sub-categories of `variable`
            included in `region` but not in any of the `subregions`;
            or explicit list of variables
        method: func or str, default 'sum'
            method to use for aggregation, e.g. np.mean, np.sum, 'min', 'max'
        weight: str, default None
            variable to use as weight for the aggregation
            (currently only supported with `method='sum'`)
        append: bool, default False
            append the aggregate timeseries to `self` and return None,
            else return aggregate timeseries
        """
        _df = _aggregate_region(
            self, variable, region=region, subregions=subregions,
            components=components, method=method, weight=weight
        )

        # return None if there is nothing to aggregate
        if _df is None:
            return None

        # else, append to `self` or return as `IamDataFrame`
        if append is True:
            self.append(_df, region=region, inplace=True)
        else:
            return IamDataFrame(_df, region=region)

    def check_aggregate_region(self, variable, region='World', subregions=None,
                               components=False, method='sum', weight=None,
                               exclude_on_fail=False, **kwargs):
        """Check whether a timeseries matches the aggregation across subregions

        Parameters
        ----------
        variable: str or list of str
            variable(s) to be checked for matching aggregation of subregions
        region: str, default 'World'
            region to be checked for matching aggregation of subregions
        subregions: list of str
            list of subregions, defaults to all regions other than `region`
        components: bool or list of str, default False
            variables at the `region` level to be included in the aggregation
            (ignored if False); if `True`, use all sub-categories of `variable`
            included in `region` but not in any of the `subregions`;
            or explicit list of variables
        method: func or str, default 'sum'
            method to use for aggregation, e.g. np.mean, np.sum, 'min', 'max'
        weight: str, default None
            variable to use as weight for the aggregation
            (currently only supported with `method='sum'`)
        exclude_on_fail: boolean, default False
            flag scenarios failing validation as `exclude: True`
        kwargs: passed to `np.isclose()`
        """
        # compute aggregate from subregions, return None if no subregions
        df_subregions = _aggregate_region(self, variable, region, subregions,
                                          components, method, weight)

        if df_subregions is None:
            return

        # filter and groupby data, use `pd.Series.align` for matching index
        rows = self._apply_filters(region=region, variable=variable)
        if not rows.any():
            msg = 'variable `{}` does not exist in region `{}`'
            logger.info(msg.format(variable, region))
            return

        df_region, df_subregions = (
            _group_and_agg(self.data[rows], 'region')
            .align(df_subregions)
        )

        # use `np.isclose` for checking match
        rows = ~np.isclose(df_region, df_subregions, **kwargs)

        # if region and subregions don't match, return inconsistent data
        if sum(rows):
            msg = '`{}` - {} of {} rows are not aggregates of subregions'
            logger.info(msg.format(variable, sum(rows), len(df_region)))

            if exclude_on_fail:
                self._exclude_on_fail(_meta_idx(df_region[rows].reset_index()))

            _df = pd.concat(
                [pd.concat([df_region[rows], df_subregions[rows]], axis=1,
                           keys=(['region', 'subregions']))],
                keys=[region], names=['region'])
            _df.index = _df.index.reorder_levels(self._LONG_IDX)
            return _df

    def downscale_region(self, variable, proxy, region='World',
                         subregions=None, append=False):
        """Downscale a timeseries to a number of subregions

        Parameters
        ----------
        variable: str or list of str
            variable(s) to be downscaled
        proxy: str
            variable to be used as proxy (i.e, weight) for the downscaling
        region: str, default 'World'
            region from which data will be downscaled
        subregions: list of str
            list of subregions, defaults to all regions other than `region`
        append: bool, default False
            append the downscaled timeseries to `self` and return None,
            else return downscaled data as new `IamDataFrame`
        """
        # get default subregions if not specified
        subregions = subregions or self._all_other_regions(region)

        # filter relevant data, transform to `pd.Series` with appropriate index
        _df = self.data[self._apply_filters(variable=proxy, region=subregions)]
        _proxy = _df.set_index(self._get_cols(['region', self.time_col])).value
        _total = _df.groupby(self._get_cols([self.time_col])).value.sum()

        _value = (
            self.data[self._apply_filters(variable=variable, region=region)]
            .set_index(self._get_cols(['variable', 'unit', self.time_col]))
            .value
        )

        # compute downscaled data
        _data = _value * _proxy / _total

        if append is True:
            self.append(_data, inplace=True)
        else:
            df = IamDataFrame(_data)
            df.meta = self.meta.loc[_make_index(df.data)]
            return df

    def _all_other_regions(self, region, variable=None):
        """Return list of regions other than `region` containing `variable`"""
        rows = self._apply_filters(variable=variable)
        return set(self.data[rows].region) - set([region])


    def _variable_components(self, variable, level=0):
        """Get all components (sub-categories) of a variable for a given level

        If `level=0`, for `variable='foo'`, return `['foo|bar']`, but don't
        include `'foo|bar|baz'`, which is a sub-sub-category. If `level=None`,
        all variables below `variable` in the hierarchy are returned."""
        var_list = pd.Series(self.data.variable.unique())
        return var_list[pattern_match(var_list, '{}|*'.format(variable),
                                      level=level)]

    def _get_cols(self, cols):
        """Return a list of columns of `self.data`"""
        return META_IDX + cols + self.extra_cols

    def check_internal_consistency(self, components=False, **kwargs):
        """Check whether a scenario ensemble is internally consistent

        We check that all variables are equal to the sum of their sectoral
        components and that all the regions add up to the World total. If
        the check is passed, None is returned, otherwise a DataFrame of
        inconsistent variables is returned.

        Note: at the moment, this method's regional checking is limited to
        checking that all the regions sum to the World region. We cannot
        make this more automatic unless we store how the regions relate,
        see [this issue](https://github.com/IAMconsortium/pyam/issues/106).

        Parameters
        ----------
        kwargs: passed to `np.isclose()`
        components: bool, default False
            passed to `check_aggregate_region)`: if `True`, use all
            sub-categories of each `variable` included in `World` but not in
            any of the subregions; if `False`, only aggregate variables over
            subregions
        """
        lst = []
        for variable in self.variables():
            diff_agg = self.check_aggregate(variable, **kwargs)
            if diff_agg is not None:
                lst.append(diff_agg)

            diff_regional = (
                self.check_aggregate_region(variable, components=components,
                                            **kwargs)
            )
            if diff_regional is not None:
                lst.append(diff_regional)

        if len(lst):
            _df = pd.concat(lst, sort=True).sort_index()
            return _df[[c for c in ['variable', 'components', 'region',
                                    'subregions'] if c in _df.columns]]

    def _exclude_on_fail(self, df):
        """Assign a selection of scenarios as `exclude: True` in meta"""
        idx = df if isinstance(df, pd.MultiIndex) else _meta_idx(df)
        self.meta.loc[idx, 'exclude'] = True
        logger.info('{} non-valid scenario{} will be excluded'
                      .format(len(idx), '' if len(idx) == 1 else 's'))

    def filter(self, keep=True, inplace=False, **kwargs):
        """Return a filtered IamDataFrame (i.e., a subset of current data)

        Parameters
        ----------
        keep: bool, default True
            keep all scenarios satisfying the filters (if True) or the inverse
        inplace: bool, default False
            if True, do operation inplace and return None
        filters by kwargs:
            The following columns are available for filtering:
             - metadata columns: filter by category assignment
             - 'model', 'scenario', 'region', 'variable', 'unit':
               string or list of strings, where `*` can be used as a wildcard
             - 'level': the maximum "depth" of IAM variables (number of '|')
               (excluding the strings given in the 'variable' argument)
             - 'year': takes an integer, a list of integers or a range
               note that the last year of a range is not included,
               so `range(2010, 2015)` is interpreted as `[2010, ..., 2014]`
             - arguments for filtering by `datetime.datetime`
               ('month', 'hour', 'time')
             - 'regexp=True' disables pseudo-regexp syntax in `pattern_match()`
        """
        if not isinstance(keep, bool):
            msg = '`filter(keep={}, ...)` is not valid, must be boolean'
            raise ValueError(msg.format(keep))

        _keep = self._apply_filters(**kwargs)
        _keep = _keep if keep else ~_keep
        ret = copy.deepcopy(self) if not inplace else self
        ret.data = ret.data[_keep]

        idx = _make_index(ret.data)
        if len(idx) == 0:
            logger.warning('Filtered IamDataFrame is empty!')
        ret.meta = ret.meta.loc[idx]
        if not inplace:
            return ret

    def _apply_filters(self, **filters):
        """Determine rows to keep in data for given set of filters

        Parameters
        ----------
        filters: dict
            dictionary of filters ({col: values}}); uses a pseudo-regexp syntax
            by default, but accepts `regexp: True` to use regexp directly
        """
        regexp = filters.pop('regexp', False)
        keep = np.array([True] * len(self.data))

        # filter by columns and list of values
        for col, values in filters.items():
            # treat `_apply_filters(col=None)` as no filter applied
            if values is None:
                continue

            if col in self.meta.columns:
                matches = pattern_match(self.meta[col], values, regexp=regexp)
                cat_idx = self.meta[matches].index
                keep_col = (self.data[META_IDX].set_index(META_IDX)
                                .index.isin(cat_idx))

            elif col == 'variable':
                level = filters['level'] if 'level' in filters else None
                keep_col = pattern_match(self.data[col], values, level, regexp)

            elif col == 'year':
                _data = self.data[col] if self.time_col is not 'time' \
                    else self.data['time'].apply(lambda x: x.year)
                keep_col = years_match(_data, values)

            elif col == 'month' and self.time_col is 'time':
                keep_col = month_match(self.data['time']
                                           .apply(lambda x: x.month),
                                       values)

            elif col == 'day' and self.time_col is 'time':
                if isinstance(values, str):
                    wday = True
                elif isinstance(values, list) and isinstance(values[0], str):
                    wday = True
                else:
                    wday = False

                if wday:
                    days = self.data['time'].apply(lambda x: x.weekday())
                else:  # ints or list of ints
                    days = self.data['time'].apply(lambda x: x.day)

                keep_col = day_match(days, values)

            elif col == 'hour' and self.time_col is 'time':
                keep_col = hour_match(self.data['time']
                                          .apply(lambda x: x.hour),
                                      values)

            elif col == 'time' and self.time_col is 'time':
                keep_col = datetime_match(self.data[col], values)

            elif col == 'level':
                if 'variable' not in filters.keys():
                    keep_col = find_depth(self.data['variable'], level=values)
                else:
                    continue

            elif col in self.data.columns:
                keep_col = pattern_match(self.data[col], values, regexp=regexp)

            else:
                _raise_filter_error(col)

            keep = np.logical_and(keep, keep_col)

        return keep

    def col_apply(self, col, func, *args, **kwargs):
        """Apply a function to a column

        Parameters
        ----------
        col: string
            column in either data or metadata
        func: functional
            function to apply
        """
        if col in self.data:
            self.data[col] = self.data[col].apply(func, *args, **kwargs)
        else:
            self.meta[col] = self.meta[col].apply(func, *args, **kwargs)

    def _to_file_format(self, iamc_index):
        """Return a dataframe suitable for writing to a file"""
        df = self.timeseries(iamc_index=iamc_index).reset_index()
        df = df.rename(columns={c: str(c).title() for c in df.columns})
        return df

    def to_csv(self, path, iamc_index=False, **kwargs):
        """Write timeseries data of this object to a csv file

        Parameters
        ----------
        path: string
            file path
        iamc_index: bool, default False
            if True, use `['model', 'scenario', 'region', 'variable', 'unit']`;
            else, use all `data` columns
        """
        self._to_file_format(iamc_index).to_csv(path, index=False, **kwargs)

    def to_excel(self, excel_writer, sheet_name='data', iamc_index=False,
                 include_meta=True, **kwargs):
        """Write object to an Excel sheet

        Parameters
        ----------
        excel_writer: string or ExcelWriter object
            file path or existing ExcelWriter
        sheet_name: string
            name of sheet which will contain ``IamDataFrame.timeseries()`` data
        iamc_index: bool, default False
            if True, use :code:`['model', 'scenario', 'region', 'variable',
            'unit']`; else, use all :code:`data` columns
        include_meta: boolean or string
            if True, write :code:`meta` to an Excel sheet 'meta' (default);
            if this is a string, use it as sheet name
        """
        close = False
        if not isinstance(excel_writer, pd.ExcelWriter):
            close = True
            excel_writer = pd.ExcelWriter(excel_writer)
        self._to_file_format(iamc_index)\
            .to_excel(excel_writer, sheet_name=sheet_name, index=False,
                      **kwargs)
        # replace `True` by `'meta'` as default sheet name
        include_meta = 'meta' if include_meta is True else include_meta
        if isstr(include_meta):
            write_sheet(excel_writer, include_meta, self.meta, index=True)

        # close the file if `excel_writer` arg was a file name
        if close:
            excel_writer.close()

    def export_metadata(self, excel_writer, sheet_name='meta'):
        """Deprecated, see :method:`export_meta()`"""
        # TODO: deprecate in next release (>=0.5.0)
        deprecation_warning('Use `export_meta()` instead!')
        self.export_meta(excel_writer, sheet_name='meta')

    def export_meta(self, excel_writer, sheet_name='meta'):
        """Write the ``meta`` table of this object to an Excel sheet

        Parameters
        ----------
        excel_writer: string or ExcelWriter object
            file path or existing ExcelWriter
        sheet_name: string
            name of sheet which will contain ``IamDataFrame.meta`` table
        """
        if not isinstance(excel_writer, pd.ExcelWriter):
            close = True
            excel_writer = pd.ExcelWriter(excel_writer)
        write_sheet(excel_writer, sheet_name, self.meta, index=True)
        if close:
            excel_writer.close()

    def to_datapackage(self, path):
        """Write object to a frictionless Data Package

        More information: https://frictionlessdata.io

        Returns the saved :class:`datapackage.Package`. When adding metadata
        (descriptors), please follow the `template` defined by
        https://github.com/OpenEnergyPlatform/metadata

        Parameters
        ----------
        path: string or pathlib.Path
            file path
        """

        if not HAS_DATAPACKAGE:
            raise ImportError('required package `datapackage` not found!')

        with TemporaryDirectory(dir='.') as tmp:
            # save data and meta tables to a temporary folder
            self.data.to_csv(Path(tmp) / 'data.csv', index=False)
            self.meta.to_csv(Path(tmp) / 'meta.csv')

            # cast tables to datapackage
            package = Package()
            package.infer('{}/*.csv'.format(tmp))
            if not package.valid:
                logger.warning('the exported package is not valid')
            package.save(path)

        # return the package (needs to reloaded because `tmp` was deleted)
        return Package(path)

    def load_metadata(self, path, *args, **kwargs):
        """Deprecated, see :method:`load_meta()`"""
        # TODO: deprecate in next release (>=0.5.0)
        deprecation_warning('Use `load_meta()` instead!')
        self.load_meta(path, *args, **kwargs)

    def load_meta(self, path, *args, **kwargs):
        """Load ``meta`` table  exported from a :class:`IamDataFrame` instance

        Parameters
        ----------
        path: string
            xlsx or csv file path to ``meta`` table
        """
        if path.endswith('csv'):
            df = pd.read_csv(path, *args, **kwargs)
        else:
            xl = pd.ExcelFile(path)
            if len(xl.sheet_names) > 1 and 'sheet_name' not in kwargs:
                kwargs['sheet_name'] = 'meta'
            df = pd.read_excel(path, *args, **kwargs)

        req_cols = ['model', 'scenario', 'exclude']
        if not set(req_cols).issubset(set(df.columns)):
            e = 'File `{}` does not have required columns ({})!'
            raise ValueError(e.format(path, req_cols))

        # set index, filter to relevant scenarios from imported metadata file
        df.set_index(META_IDX, inplace=True)
        idx = self.meta.index.intersection(df.index)

        n_invalid = len(df) - len(idx)
        if n_invalid > 0:
            msg = 'Ignoring {} scenario{} from imported metadata'
            logger.info(msg.format(n_invalid, 's' if n_invalid > 1 else ''))

        if idx.empty:
            raise ValueError('No valid scenarios in imported metadata file!')

        df = df.loc[idx]

        # merge in imported metadata
        msg = 'Importing metadata for {} scenario{} (for total of {})'
        logger.info(msg.format(len(df), 's' if len(df) > 1 else '',
                                 len(self.meta)))

        for col in df.columns:
            self._new_meta_column(col)
            self.meta[col] = df[col].combine_first(self.meta[col])
        # set column `exclude` to bool
        self.meta.exclude = self.meta.exclude.astype('bool')

    def line_plot(self, x='year', y='value', **kwargs):
        """Plot timeseries lines of existing data

        see pyam.plotting.line_plot() for all available options
        """
        df = self.as_pandas(with_metadata=kwargs)

        # pivot data if asked for explicit variable name
        variables = df['variable'].unique()
        if x in variables or y in variables:
            keep_vars = set([x, y]) & set(variables)
            df = df[df['variable'].isin(keep_vars)]
            idx = list(set(df.columns) - set(['value']))
            df = (df
                  .reset_index()
                  .set_index(idx)
                  .value  # df -> series
                  .unstack(level='variable')  # keep_vars are columns
                  .rename_axis(None, axis=1)  # rm column index name
                  .reset_index()
                  .set_index(META_IDX)
                  )
            if x != 'year' and y != 'year':
                df = df.drop('year', axis=1)  # years causes NaNs

        ax, handles, labels = plotting.line_plot(
            df.dropna(), x=x, y=y, **kwargs)
        return ax

    def stack_plot(self, *args, **kwargs):
        """Plot timeseries stacks of existing data

        see pyam.plotting.stack_plot() for all available options
        """
        df = self.as_pandas(with_metadata=True)
        ax = plotting.stack_plot(df, *args, **kwargs)
        return ax

    def bar_plot(self, *args, **kwargs):
        """Plot timeseries bars of existing data

        see pyam.plotting.bar_plot() for all available options
        """
        df = self.as_pandas(with_metadata=True)
        ax = plotting.bar_plot(df, *args, **kwargs)
        return ax

    def pie_plot(self, *args, **kwargs):
        """Plot a pie chart

        see pyam.plotting.pie_plot() for all available options
        """
        df = self.as_pandas(with_metadata=True)
        ax = plotting.pie_plot(df, *args, **kwargs)
        return ax

    def scatter(self, x, y, **kwargs):
        """Plot a scatter chart using metadata columns

        see pyam.plotting.scatter() for all available options
        """
        variables = self.data['variable'].unique()
        xisvar = x in variables
        yisvar = y in variables
        if not xisvar and not yisvar:
            cols = [x, y] + self._discover_meta_cols(**kwargs)
            df = self.meta[cols].reset_index()
        elif xisvar and yisvar:
            # filter pivot both and rename
            dfx = (
                self
                .filter(variable=x)
                .as_pandas(with_metadata=kwargs)
                .rename(columns={'value': x, 'unit': 'xunit'})
                .set_index(YEAR_IDX)
                .drop('variable', axis=1)
            )
            dfy = (
                self
                .filter(variable=y)
                .as_pandas(with_metadata=kwargs)
                .rename(columns={'value': y, 'unit': 'yunit'})
                .set_index(YEAR_IDX)
                .drop('variable', axis=1)
            )
            df = dfx.join(dfy, lsuffix='_left', rsuffix='').reset_index()
        else:
            # filter, merge with meta, and rename value column to match var
            var = x if xisvar else y
            df = (
                self
                .filter(variable=var)
                .as_pandas(with_metadata=kwargs)
                .rename(columns={'value': var})
            )
        ax = plotting.scatter(df.dropna(), x, y, **kwargs)
        return ax

    def map_regions(self, map_col, agg=None, copy_col=None, fname=None,
                    region_col=None, remove_duplicates=False, inplace=False):
        """Plot regional data for a single model, scenario, variable, and year

        see pyam.plotting.region_plot() for all available options

        Parameters
        ----------
        map_col: string
            The column used to map new regions to. Common examples include
            iso and 5_region.
        agg: string, optional
            Perform a data aggregation. Options include: sum.
        copy_col: string, optional
            Copy the existing region data into a new column for later use.
        fname: string, optional
            Use a non-default region mapping file
        region_col: string, optional
            Use a non-default column name for regions to map from.
        remove_duplicates: bool, optional, default: False
            If there are duplicates in the mapping from one regional level to
            another, then remove these duplicates by counting the most common
            mapped value.
            This option is most useful when mapping from high resolution
            (e.g., model regions) to low resolution (e.g., 5_region).
        inplace : bool, default False
            if True, do operation inplace and return None
        """
        models = self.meta.index.get_level_values('model').unique()
        fname = fname or run_control()['region_mapping']['default']
        mapping = read_pandas(fname).rename(str.lower, axis='columns')
        map_col = map_col.lower()

        ret = copy.deepcopy(self) if not inplace else self
        _df = ret.data
        columns_orderd = _df.columns

        # merge data
        dfs = []
        for model in models:
            df = _df[_df['model'] == model]
            _col = region_col or '{}.REGION'.format(model)
            _map = mapping.rename(columns={_col.lower(): 'region'})
            _map = _map[['region', map_col]].dropna().drop_duplicates()
            _map = _map[_map['region'].isin(_df['region'])]
            if remove_duplicates and _map['region'].duplicated().any():
                # find duplicates
                where_dup = _map['region'].duplicated(keep=False)
                dups = _map[where_dup]
                logger.warning("""
                Duplicate entries found for the following regions.
                Mapping will occur only for the most common instance.
                {}""".format(dups['region'].unique()))
                # get non duplicates
                _map = _map[~where_dup]
                # order duplicates by the count frequency
                dups = (dups
                        .groupby(['region', map_col])
                        .size()
                        .reset_index(name='count')
                        .sort_values(by='count', ascending=False)
                        .drop('count', axis=1))
                # take top occurance
                dups = dups[~dups['region'].duplicated(keep='first')]
                # combine them back
                _map = pd.concat([_map, dups])
            if copy_col is not None:
                df[copy_col] = df['region']

            df = (df
                  .merge(_map, on='region')
                  .drop('region', axis=1)
                  .rename(columns={map_col: 'region'})
                  )
            dfs.append(df)
        df = pd.concat(dfs)

        # perform aggregations
        if agg == 'sum':
            df = df.groupby(self._LONG_IDX).sum().reset_index()

        ret.data = (df
                    .reindex(columns=columns_orderd)
                    .sort_values(SORT_IDX)
                    .reset_index(drop=True)
                    )
        if not inplace:
            return ret


def _meta_idx(data):
    """Return the `META_IDX` from `data` by index or columns"""
    return data[META_IDX].drop_duplicates().set_index(META_IDX).index


def _raise_filter_error(col):
    raise ValueError('filter by `{}` not supported'.format(col))


def _check_rows(rows, check, in_range=True, return_test='any'):
    """Check all rows to be in/out of a certain range and provide testing on
    return values based on provided conditions

    Parameters
    ----------
    rows: pd.DataFrame
        data rows
    check: dict
        dictionary with possible values of 'up', 'lo', and 'year'
    in_range: bool, optional
        check if values are inside or outside of provided range
    return_test: str, optional
        possible values:
            - 'any': default, return scenarios where check passes for any entry
            - 'all': test if all values match checks, if not, return empty set
    """
    valid_checks = set(['up', 'lo', 'year'])
    if not set(check.keys()).issubset(valid_checks):
        msg = 'Unknown checking type: {}'
        raise ValueError(msg.format(check.keys() - valid_checks))

    if 'year' not in rows:
        rows = rows.copy()
        rows['year'] = rows['time'].apply(lambda x: x.year)

    where_idx = set(rows.index[rows['year'] == check['year']]) \
        if 'year' in check else set(rows.index)
    rows = rows.loc[list(where_idx)]

    up_op = rows['value'].__le__ if in_range else rows['value'].__gt__
    lo_op = rows['value'].__ge__ if in_range else rows['value'].__lt__

    check_idx = []
    for (bd, op) in [('up', up_op), ('lo', lo_op)]:
        if bd in check:
            check_idx.append(set(rows.index[op(check[bd])]))

    if return_test is 'any':
        ret = where_idx & set.union(*check_idx)
    elif return_test == 'all':
        ret = where_idx if where_idx == set.intersection(*check_idx) else set()
    else:
        raise ValueError('Unknown return test: {}'.format(return_test))
    return ret


def _apply_criteria(df, criteria, **kwargs):
    """Apply criteria individually to every model/scenario instance"""
    idxs = []
    for var, check in criteria.items():
        _df = df[df['variable'] == var]
        for group in _df.groupby(META_IDX):
            grp_idxs = _check_rows(group[-1], check, **kwargs)
            idxs.append(grp_idxs)
    df = df.loc[itertools.chain(*idxs)]
    return df


def _make_index(df, cols=META_IDX):
    """Create an index from the columns of a dataframe"""
    return pd.MultiIndex.from_tuples(
        pd.unique(list(zip(*[df[col] for col in cols]))), names=tuple(cols))


def validate(df, criteria={}, exclude_on_fail=False, **kwargs):
    """Validate scenarios using criteria on timeseries values

    Returns all scenarios which do not match the criteria and prints a log
    message or returns None if all scenarios match the criteria.

    When called with `exclude_on_fail=True`, scenarios in `df` not satisfying
    the criteria will be marked as `exclude=True` (object modified in place).

    Parameters
    ----------
    df: IamDataFrame instance
    args: see `IamDataFrame.validate()` for details
    kwargs: passed to `df.filter()`
    """
    fdf = df.filter(**kwargs)
    if len(fdf.data) > 0:
        vdf = fdf.validate(criteria=criteria, exclude_on_fail=exclude_on_fail)
        df.meta['exclude'] |= fdf.meta['exclude']  # update if any excluded
        return vdf


def require_variable(df, variable, unit=None, year=None, exclude_on_fail=False,
                     **kwargs):
    """Check whether all scenarios have a required variable

    Parameters
    ----------
    df: IamDataFrame instance
    args: see `IamDataFrame.require_variable()` for details
    kwargs: passed to `df.filter()`
    """
    fdf = df.filter(**kwargs)
    if len(fdf.data) > 0:
        vdf = fdf.require_variable(variable=variable, unit=unit, year=year,
                                   exclude_on_fail=exclude_on_fail)
        df.meta['exclude'] |= fdf.meta['exclude']  # update if any excluded
        return vdf


def categorize(df, name, value, criteria,
               color=None, marker=None, linestyle=None, **kwargs):
    """Assign scenarios to a category according to specific criteria
    or display the category assignment

    Parameters
    ----------
    df: IamDataFrame instance
    args: see `IamDataFrame.categorize()` for details
    kwargs: passed to `df.filter()`
    """
    fdf = df.filter(**kwargs)
    fdf.categorize(name=name, value=value, criteria=criteria, color=color,
                   marker=marker, linestyle=linestyle)

    # update metadata
    if name in df.meta:
        df.meta[name].update(fdf.meta[name])
    else:
        df.meta[name] = fdf.meta[name]


def check_aggregate(df, variable, components=None, exclude_on_fail=False,
                    multiplier=1, **kwargs):
    """Check whether the timeseries values match the aggregation
    of sub-categories

    Parameters
    ----------
    df: IamDataFrame instance
    args: see IamDataFrame.check_aggregate() for details
    kwargs: passed to `df.filter()`
    """
    fdf = df.filter(**kwargs)
    if len(fdf.data) > 0:
        vdf = fdf.check_aggregate(variable=variable, components=components,
                                  exclude_on_fail=exclude_on_fail,
                                  multiplier=multiplier)
        df.meta['exclude'] |= fdf.meta['exclude']  # update if any excluded
        return vdf


def filter_by_meta(data, df, join_meta=False, **kwargs):
    """Filter by and join meta columns from an IamDataFrame to a pd.DataFrame

    Parameters
    ----------
    data: pd.DataFrame instance
        DataFrame to which meta columns are to be joined,
        index or columns must include `['model', 'scenario']`
    df: IamDataFrame instance
        IamDataFrame from which meta columns are filtered and joined (optional)
    join_meta: bool, default False
        join selected columns from `df.meta` on `data`
    kwargs:
        meta columns to be filtered/joined, where `col=...` applies filters
        by the given arguments (using `utils.pattern_match()`) and `col=None`
        joins the column without filtering (setting col to `np.nan`
        if `(model, scenario) not in df.meta.index`)
    """
    if not set(META_IDX).issubset(data.index.names + list(data.columns)):
        raise ValueError('missing required index dimensions or columns!')

    meta = pd.DataFrame(df.meta[list(set(kwargs) - set(META_IDX))].copy())

    # filter meta by columns
    keep = np.array([True] * len(meta))
    apply_filter = False
    for col, values in kwargs.items():
        if col in META_IDX and values is not None:
            _col = meta.index.get_level_values(0 if col is 'model' else 1)
            keep &= pattern_match(_col, values, has_nan=False)
            apply_filter = True
        elif values is not None:
            keep &= pattern_match(meta[col], values)
        apply_filter |= values is not None
    meta = meta[keep]

    # set the data index to META_IDX and apply filtered meta index
    data = data.copy()
    idx = list(data.index.names) if not data.index.names == [None] else None
    data = data.reset_index().set_index(META_IDX)
    meta = meta.loc[meta.index.intersection(data.index)]
    meta.index.names = META_IDX
    if apply_filter:
        data = data.loc[meta.index]
    data.index.names = META_IDX

    # join meta (optional), reset index to format as input arg
    data = data.join(meta) if join_meta else data
    data = data.reset_index().set_index(idx or 'index')
    if idx is None:
        data.index.name = None

    return data


def compare(left, right, left_label='left', right_label='right',
            drop_close=True, **kwargs):
    """Compare the data in two IamDataFrames and return a pd.DataFrame

    Parameters
    ----------
    left, right: IamDataFrames
        the IamDataFrames to be compared
    left_label, right_label: str, default `left`, `right`
        column names of the returned dataframe
    drop_close: bool, default True
        remove all data where `left` and `right` are close
    kwargs: passed to `np.isclose()`
    """
    ret = pd.concat({right_label: right.data.set_index(right._LONG_IDX),
                     left_label: left.data.set_index(left._LONG_IDX)}, axis=1)
    ret.columns = ret.columns.droplevel(1)
    if drop_close:
        ret = ret[~np.isclose(ret[left_label], ret[right_label], **kwargs)]
    return ret[[right_label, left_label]]


def concat(dfs):
    """Concatenate a series of `pyam.IamDataFrame`-like objects together"""
    if isstr(dfs) or not hasattr(dfs, '__iter__'):
        msg = 'Argument must be a non-string iterable (e.g., list or tuple)'
        raise TypeError(msg)

    _df = None
    for df in dfs:
        df = df if isinstance(df, IamDataFrame) else IamDataFrame(df)
        if _df is None:
            _df = copy.deepcopy(df)
        else:
            _df.append(df, inplace=True)
    return _df


def read_datapackage(path, data='data', meta='meta'):
    """Read timeseries data and meta-indicators from frictionless Data Package

    Parameters
    ----------
    path: path to Data Package
        passed to ``datapackage.Package()``
    data: str, default `data`
        resource containing timeseries data in IAMC-compatible format
    meta: str, default `meta`
        (optional) resource containing a table of categorization and
        quantitative indicators
    """

    if not HAS_DATAPACKAGE:
        raise ImportError('required package `datapackage` not found!')

    package = Package(path)

    def _get_column_names(x):
        return [i['name'] for i in x.descriptor['schema']['fields']]

    # read `data` table
    resource_data = package.get_resource(data)
    _data = pd.DataFrame(resource_data.read())
    _data.columns = _get_column_names(resource_data)
    df = IamDataFrame(_data)

    # read `meta` table
    if meta in package.resource_names:
        resource_meta = package.get_resource(meta)
        _meta = pd.DataFrame(resource_meta.read())
        _meta.columns = _get_column_names(resource_meta)
        df.meta = _meta.set_index(META_IDX)

    return df<|MERGE_RESOLUTION|>--- conflicted
+++ resolved
@@ -359,13 +359,9 @@
             df = df[np.isnan(df[time])]
         if self.time_col == "year":
             if not isinstance(time, int):
-<<<<<<< HEAD
                 raise ValueError(
-                    "the year value, {} is not an integer".format(time)
+                    "the `time` argument `{}` is not an integer".format(time)
                 )
-=======
-                raise ValueError("the `time` argument `{}` is not an integer".format(time))
->>>>>>> ade3dbad
             fill_values = df.apply(fill_series, raw=False, axis=1, time=time)
         else:
             fill_values = df.apply(fill_series, raw=False, axis=1, time=time)
